package renter

import (
	"archive/tar"
	"bytes"
	"compress/gzip"
	"encoding/json"
	"fmt"
	"io"
	"io/ioutil"
	"mime/multipart"
	"net/http"
	"os"
	"reflect"
	"strconv"
	"strings"
	"testing"
	"time"

	"gitlab.com/NebulousLabs/Sia/build"
	"gitlab.com/NebulousLabs/Sia/modules"
	"gitlab.com/NebulousLabs/Sia/modules/renter"
	"gitlab.com/NebulousLabs/Sia/modules/renter/filesystem"
	"gitlab.com/NebulousLabs/Sia/node/api"
	"gitlab.com/NebulousLabs/Sia/siatest"
	"gitlab.com/NebulousLabs/errors"
	"gitlab.com/NebulousLabs/fastrand"
)

// TestSkynet verifies the functionality of Skynet, a decentralized CDN and
// sharing platform.
func TestSkynet(t *testing.T) {
	if testing.Short() {
		t.SkipNow()
	}
	t.Parallel()

	// Create a testgroup.
	groupParams := siatest.GroupParams{
		Hosts:   3,
		Miners:  1,
		Renters: 1,
	}
	groupDir := renterTestDir(t.Name())

	// Specify subtests to run
	subTests := []siatest.SubTest{
		{Name: "TestSkynetBasic", Test: testSkynetBasic},
		{Name: "TestSkynetMultipartUpload", Test: testSkynetMultipartUpload},
		{Name: "TestSkynetNoFilename", Test: testSkynetNoFilename},
		{Name: "TestSkynetSubDirDownload", Test: testSkynetSubDirDownload},
		{Name: "TestSkynetDisableForce", Test: testSkynetDisableForce},
		{Name: "TestSkynetBlacklist", Test: testSkynetBlacklist},
	}

	// Run tests
	if err := siatest.RunSubTests(t, groupParams, groupDir, subTests); err != nil {
		t.Fatal(err)
	}
}

// testSkynetBasic provides basic end-to-end testing for uploading skyfiles and
// downloading the resulting skylinks.
func testSkynetBasic(t *testing.T, tg *siatest.TestGroup) {
	r := tg.Renters()[0]

	// Create some data to upload as a skyfile.
	data := fastrand.Bytes(100 + siatest.Fuzz())
	// Need it to be a reader.
	reader := bytes.NewReader(data)
	// Call the upload skyfile client call.
	filename := "testSmall"
	uploadSiaPath, err := modules.NewSiaPath("testSmallPath")
	if err != nil {
		t.Fatal(err)
	}
	// Quick fuzz on the force value so that sometimes it is set, sometimes it
	// is not.
	var force bool
	if fastrand.Intn(2) == 0 {
		force = true
	}
	sup := modules.SkyfileUploadParameters{
		SiaPath:             uploadSiaPath,
		Force:               force,
		Root:                false,
		BaseChunkRedundancy: 2,
		FileMetadata: modules.SkyfileMetadata{
			Filename: filename,
			Mode:     0640, // Intentionally does not match any defaults.
		},
		Reader: reader,
	}
	skylink, rshp, err := r.SkynetSkyfilePost(sup)
	if err != nil {
		t.Fatal(err)
	}
	var realSkylink modules.Skylink
	err = realSkylink.LoadString(skylink)
	if err != nil {
		t.Fatal(err)
	}
	if rshp.MerkleRoot != realSkylink.MerkleRoot() {
		t.Fatal("mismatch")
	}
	if rshp.Bitfield != realSkylink.Bitfield() {
		t.Fatal("mismatch")
	}

	// Check the redundancy on the file.
	skynetUploadPath, err := modules.SkynetFolder.Join(uploadSiaPath.String())
	if err != nil {
		t.Fatal(err)
	}
	err = build.Retry(25, 250*time.Millisecond, func() error {
		uploadedFile, err := r.RenterFileRootGet(skynetUploadPath)
		if err != nil {
			return err
		}
		if uploadedFile.File.Redundancy != 2 {
			return fmt.Errorf("bad redundancy: %v", uploadedFile.File.Redundancy)
		}
		return nil
	})
	if err != nil {
		t.Fatal(err)
	}

	// Try to download the file behind the skylink.
	fetchedData, metadata, err := r.SkynetSkylinkGet(skylink)
	if err != nil {
		t.Fatal(err)
	}
	if !bytes.Equal(fetchedData, data) {
		t.Error("upload and download doesn't match")
		t.Log(data)
		t.Log(fetchedData)
	}
	if metadata.Mode != 0640 {
		t.Error("bad mode")
	}
	if metadata.Filename != filename {
		t.Error("bad filename")
	}

	// Try to download the file using the ReaderGet method.
	skylinkReader, err := r.SkynetSkylinkReaderGet(skylink)
	if err != nil {
		t.Fatal(err)
	}
	readerData, err := ioutil.ReadAll(skylinkReader)
	if err != nil {
		err = errors.Compose(err, skylinkReader.Close())
		t.Fatal(err)
	}
	err = skylinkReader.Close()
	if err != nil {
		t.Fatal(err)
	}
	if !bytes.Equal(readerData, data) {
		t.Fatal("reader data doesn't match data")
	}

	// Try to download the file explicitly using the ReaderGet method with the
	// no formatter.
	skylinkReader, err = r.SkynetSkylinkReaderGet(skylink)
	if err != nil {
		t.Fatal(err)
	}
	readerData, err = ioutil.ReadAll(skylinkReader)
	if err != nil {
		err = errors.Compose(err, skylinkReader.Close())
		t.Fatal(err)
	}
	err = skylinkReader.Close()
	if err != nil {
		t.Fatal(err)
	}
	if !bytes.Equal(readerData, data) {
		t.Fatal("reader data doesn't match data")
	}

	// Try to download the file using the ReaderGet method with the concat
	// formatter.
	skylinkReader, err = r.SkynetSkylinkConcatReaderGet(skylink)
	if err != nil {
		t.Fatal(err)
	}
	readerData, err = ioutil.ReadAll(skylinkReader)
	if err != nil {
		err = errors.Compose(err, skylinkReader.Close())
		t.Fatal(err)
	}
	if !bytes.Equal(readerData, data) {
		t.Fatal("reader data doesn't match data")
	}
	err = skylinkReader.Close()
	if err != nil {
		t.Fatal(err)
	}

	// Try to download the file using the ReaderGet method with the tar
	// formatter.
	skylinkReader, err = r.SkynetSkylinkTarReaderGet(skylink)
	if err != nil {
		t.Fatal(err)
	}
	tr := tar.NewReader(skylinkReader)
	header, err := tr.Next()
	if err != nil {
		t.Fatal(err)
	}
	if header.Name != filename {
		t.Fatalf("expected filename in archive to be %v but was %v", filename, header.Name)
	}
	readerData, err = ioutil.ReadAll(tr)
	if err != nil {
		err = errors.Compose(err, skylinkReader.Close())
		t.Fatal(err)
	}
	if !bytes.Equal(readerData, data) {
		t.Fatal("reader data doesn't match data")
	}
	_, err = tr.Next()
	if err != io.EOF {
		t.Fatal("expected error to be EOF but was", err)
	}
	err = skylinkReader.Close()
	if err != nil {
		t.Fatal(err)
	}

	// Try to download the file using the ReaderGet method with the targz
	// formatter.
	skylinkReader, err = r.SkynetSkylinkTarGzReaderGet(skylink)
	if err != nil {
		t.Fatal(err)
	}
	gzr, err := gzip.NewReader(skylinkReader)
	if err != nil {
		t.Fatal(err)
	}
	defer gzr.Close()
	tr = tar.NewReader(gzr)
	header, err = tr.Next()
	if err != nil {
		t.Fatal(err)
	}
	if header.Name != filename {
		t.Fatalf("expected filename in archive to be %v but was %v", filename, header.Name)
	}
	readerData, err = ioutil.ReadAll(tr)
	if err != nil {
		err = errors.Compose(err, skylinkReader.Close())
		t.Fatal(err)
	}
	if !bytes.Equal(readerData, data) {
		t.Fatal("reader data doesn't match data")
	}
	_, err = tr.Next()
	if err != io.EOF {
		t.Fatal("expected error to be EOF but was", err)
	}
	err = skylinkReader.Close()
	if err != nil {
		t.Fatal(err)
	}

	// Get the list of files in the skynet directory and see if the file is
	// present.
	rdg, err := r.RenterDirRootGet(modules.SkynetFolder)
	if err != nil {
		t.Fatal(err)
	}
	if len(rdg.Files) != 1 {
		t.Fatal("expecting a file to be in the SkynetFolder after uploading")
	}

	// Create some data to upload as a skyfile.
	rootData := fastrand.Bytes(100 + siatest.Fuzz())
	// Need it to be a reader.
	rootReader := bytes.NewReader(rootData)
	// Call the upload skyfile client call.
	rootFilename := "rootTestSmall"
	rootUploadSiaPath, err := modules.NewSiaPath("rootTestSmallPath")
	if err != nil {
		t.Fatal(err)
	}
	// Quick fuzz on the force value so that sometimes it is set, sometimes it
	// is not.
	var rootForce bool
	if fastrand.Intn(2) == 0 {
		rootForce = true
	}
	rootLup := modules.SkyfileUploadParameters{
		SiaPath:             rootUploadSiaPath,
		Force:               rootForce,
		Root:                true,
		BaseChunkRedundancy: 3,
		FileMetadata: modules.SkyfileMetadata{
			Filename: rootFilename,
			Mode:     0600, // Intentionally does not match any defaults.
		},

		Reader: rootReader,
	}
	_, _, err = r.SkynetSkyfilePost(rootLup)
	if err != nil {
		t.Fatal(err)
	}

	// Get the list of files in the skynet directory and see if the file is
	// present.
	rootRdg, err := r.RenterDirRootGet(modules.RootSiaPath())
	if err != nil {
		t.Fatal(err)
	}
	if len(rootRdg.Files) != 1 {
		t.Fatal("expecting a file to be in the root folder after uploading")
	}
	err = build.Retry(250, 250*time.Millisecond, func() error {
		uploadedFile, err := r.RenterFileRootGet(rootUploadSiaPath)
		if err != nil {
			return err
		}
		if uploadedFile.File.Redundancy != 3 {
			return fmt.Errorf("bad redundancy: %v", uploadedFile.File.Redundancy)
		}
		return nil
	})
	if err != nil {
		t.Fatal(err)
	}

	// Upload another skyfile, this time ensure that the skyfile is more than
	// one sector.
	largeData := fastrand.Bytes(int(modules.SectorSize*2) + siatest.Fuzz())
	largeReader := bytes.NewReader(largeData)
	largeFilename := "testLarge"
	largeSiaPath, err := modules.NewSiaPath("testLargePath")
	if err != nil {
		t.Fatal(err)
	}
	var force2 bool
	if fastrand.Intn(2) == 0 {
		force2 = true
	}
	largeLup := modules.SkyfileUploadParameters{
		SiaPath:             largeSiaPath,
		Force:               force2,
		Root:                false,
		BaseChunkRedundancy: 2,
		FileMetadata: modules.SkyfileMetadata{
			Filename: largeFilename,
			// Remaining fields intentionally left blank so the renter sets
			// defaults.
		},

		Reader: largeReader,
	}
	largeSkylink, _, err := r.SkynetSkyfilePost(largeLup)
	if err != nil {
		t.Fatal(err)
	}
	largeFetchedData, _, err := r.SkynetSkylinkGet(largeSkylink)
	if err != nil {
		t.Fatal(err)
	}
	if !bytes.Equal(largeFetchedData, largeData) {
		t.Error("upload and download data does not match for large siafiles", len(largeFetchedData), len(largeData))
	}

	// Check the metadata of the siafile, see that the metadata of the siafile
	// has the skylink referenced.
	largeUploadPath, err := modules.NewSiaPath("testLargePath")
	if err != nil {
		t.Fatal(err)
	}
	largeSkyfilePath, err := modules.SkynetFolder.Join(largeUploadPath.String())
	if err != nil {
		t.Fatal(err)
	}
	largeRenterFile, err := r.RenterFileRootGet(largeSkyfilePath)
	if err != nil {
		t.Fatal(err)
	}
	if len(largeRenterFile.File.Skylinks) != 1 {
		t.Fatal("expecting one skylink:", len(largeRenterFile.File.Skylinks))
	}
	if largeRenterFile.File.Skylinks[0] != largeSkylink {
		t.Error("skylinks should match")
		t.Log(largeRenterFile.File.Skylinks[0])
		t.Log(largeSkylink)
	}

	// TODO: Need to verify the mode, name, and create-time. At this time, I'm
	// not sure how we can feed those out of the API. They aren't going to be
	// the same as the siafile values, because the siafile was created
	// separately.
	//
	// Maybe this can be accomplished by tagging a flag to the API which has the
	// layout and metadata streamed as the first bytes? Maybe there is some
	// easier way.

	// Pinning test.
	//
	// Try to download the file behind the skylink.
	pinSiaPath, err := modules.NewSiaPath("testSmallPinPath")
	if err != nil {
		t.Fatal(err)
	}
	pinLUP := modules.SkyfilePinParameters{
		SiaPath:             pinSiaPath,
		Force:               force,
		Root:                false,
		BaseChunkRedundancy: 2,
	}
	err = r.SkynetSkylinkPinPost(skylink, pinLUP)
	if err != nil {
		t.Fatal(err)
	}
	// Get the list of files in the skynet directory and see if the file is
	// present.
	fullPinSiaPath, err := modules.SkynetFolder.Join(pinSiaPath.String())
	if err != nil {
		t.Fatal(err)
	}
	// See if the file is present.
	pinnedFile, err := r.RenterFileRootGet(fullPinSiaPath)
	if err != nil {
		t.Fatal(err)
	}
	if len(pinnedFile.File.Skylinks) != 1 {
		t.Fatal("expecting 1 skylink")
	}
	if pinnedFile.File.Skylinks[0] != skylink {
		t.Fatal("skylink mismatch")
	}

	// Unpinning test.
	//
	// Try deleting the file (equivalent to unpin).
	err = r.RenterFileDeleteRootPost(fullPinSiaPath)
	if err != nil {
		t.Fatal(err)
	}
	// Make sure the file is no longer present.
	_, err = r.RenterFileRootGet(fullPinSiaPath)
	if !strings.Contains(err.Error(), filesystem.ErrNotExist.Error()) {
		t.Fatal("skyfile still present after deletion")
	}

	// Try another pin test, this time with the large skylink.
	largePinSiaPath, err := modules.NewSiaPath("testLargePinPath")
	if err != nil {
		t.Fatal(err)
	}
	largePinLUP := modules.SkyfilePinParameters{
		SiaPath:             largePinSiaPath,
		Force:               force,
		Root:                false,
		BaseChunkRedundancy: 2,
	}
	err = r.SkynetSkylinkPinPost(largeSkylink, largePinLUP)
	if err != nil {
		t.Fatal(err)
	}
	// Pin the file again but without specifying the BaseChunkRedundancy.
	// Use a different Siapath to avoid path conflict.
	largePinSiaPath, err = modules.NewSiaPath("testLargePinPath2")
	if err != nil {
		t.Fatal(err)
	}
	largePinLUP = modules.SkyfilePinParameters{
		SiaPath: largePinSiaPath,
		Force:   force,
		Root:    false,
	}
	err = r.SkynetSkylinkPinPost(largeSkylink, largePinLUP)
	if err != nil {
		t.Fatal(err)
	}
	// See if the file is present.
	fullLargePinSiaPath, err := modules.SkynetFolder.Join(largePinSiaPath.String())
	if err != nil {
		t.Fatal(err)
	}
	pinnedFile, err = r.RenterFileRootGet(fullLargePinSiaPath)
	if err != nil {
		t.Fatal(err)
	}
	if len(pinnedFile.File.Skylinks) != 1 {
		t.Fatal("expecting 1 skylink")
	}
	if pinnedFile.File.Skylinks[0] != largeSkylink {
		t.Fatal("skylink mismatch")
	}
	// Try deleting the file.
	err = r.RenterFileDeleteRootPost(fullLargePinSiaPath)
	if err != nil {
		t.Fatal(err)
	}
	// Make sure the file is no longer present.
	_, err = r.RenterFileRootGet(fullLargePinSiaPath)
	if !strings.Contains(err.Error(), filesystem.ErrNotExist.Error()) {
		t.Fatal("skyfile still present after deletion")
	}

	// TODO: We don't actually check at all whether the presence of the new
	// skylinks is going to keep the file online. We could do that by deleting
	// the old files and then churning the hosts over, and checking that the
	// renter does a repair operation to keep everyone alive.

	// Upload a siafile that will then be converted to a skyfile. The siafile
	// needs at least 2 sectors.
	/*
		localFile, remoteFile, err := r.UploadNewFileBlocking(int(modules.SectorSize*2)+siatest.Fuzz(), 2, 1, false)
		if err != nil {
			t.Fatal(err)
		}
		localData, err := localFile.Data()
		if err != nil {
			t.Fatal(err)
		}

		filename2 := "testTwo"
		uploadSiaPath2, err := modules.NewSiaPath("testTwoPath")
		if err != nil {
			t.Fatal(err)
		}
		sup = modules.SkyfileUploadParameters{
			SiaPath:             uploadSiaPath2,
			Force:               !force,
			BaseChunkRedundancy: 2,
			FileMetadata: modules.SkyfileMetadata{
				Executable: true,
				Filename:   filename2,
			},
		}

		skylink2, err := r.RenterConvertSiafileToSkyfilePost(sup, remoteFile.SiaPath())
		if err != nil {
			t.Fatal(err)
		}
		// Try to download the skylink.
		fetchedData, err = r.RenterSkylinkGet(skylink2)
		if err != nil {
			t.Fatal(err)
		}
		if !bytes.Equal(fetchedData, localData) {
			t.Error("upload and download doesn't match")
		}
	*/

	// TODO: Fetch both the skyfile and the siafile that was uploaded, make sure
	// that they both have the new skylink added to their metadata.

	// TODO: Need to verify the mode, name, and create-time. At this time, I'm
	// not sure how we can feed those out of the API. They aren't going to be
	// the same as the siafile values, because the siafile was created
	// separately.
	//
	// Maybe this can be accomplished by tagging a flag to the API which has the
	// layout and metadata streamed as the first bytes? Maybe there is some
	// easier way.
}

// testSkynetMultipartUpload tests you can perform a multipart upload. It will
// verify the upload without any subfiles, with small subfiles and with large
// subfiles. Small files are files which are smaller than one sector, and thus
// don't need a fanout. Large files are files what span multiple sectors
func testSkynetMultipartUpload(t *testing.T, tg *siatest.TestGroup) {
	r := tg.Renters()[0]

	// create a multipart upload that without any files
	body := new(bytes.Buffer)
	writer := multipart.NewWriter(body)
	err := writer.Close()
	if err != nil {
		t.Fatal(err)
	}
	reader := bytes.NewReader(body.Bytes())

	uploadSiaPath, err := modules.NewSiaPath("TestNoFileUpload")
	if err != nil {
		t.Fatal(err)
	}

	sup := modules.SkyfileMultipartUploadParameters{
		SiaPath:             uploadSiaPath,
		Force:               false,
		Root:                false,
		BaseChunkRedundancy: 2,
		Reader:              reader,
		ContentType:         writer.FormDataContentType(),
		Filename:            "TestNoFileUpload",
	}

	if _, _, err = r.SkynetSkyfileMultiPartPost(sup); err == nil || !strings.Contains(err.Error(), "could not find multipart file") {
		t.Fatal("Expected upload to fail because no files are given, err:", err)
	}

	// TEST SMALL SUBFILE
	var offset uint64

	// create a multipart upload that uploads several files.
	body = new(bytes.Buffer)
	writer = multipart.NewWriter(body)
	subfiles := make(modules.SkyfileSubfiles)

	// add a file at root level
	data := []byte("File1Contents")
	subfile := addMultipartFile(writer, data, "files[]", "file1", 0600, &offset)
	subfiles[subfile.Filename] = subfile

	// add a nested file
	data = []byte("File2Contents")
	subfile = addMultipartFile(writer, data, "files[]", "nested/file2", 0640, &offset)
	subfiles[subfile.Filename] = subfile

	err = writer.Close()
	if err != nil {
		t.Fatal(err)
	}
	reader = bytes.NewReader(body.Bytes())

	// Call the upload skyfile client call.
	uploadSiaPath, err = modules.NewSiaPath("TestFolderUpload")
	if err != nil {
		t.Fatal(err)
	}

	sup = modules.SkyfileMultipartUploadParameters{
		SiaPath:             uploadSiaPath,
		Force:               false,
		Root:                false,
		BaseChunkRedundancy: 2,
		Reader:              reader,
		ContentType:         writer.FormDataContentType(),
		Filename:            "TestFolderUpload",
	}

	skylink, _, err := r.SkynetSkyfileMultiPartPost(sup)
	if err != nil {
		t.Fatal(err)
	}
	var realSkylink modules.Skylink
	err = realSkylink.LoadString(skylink)
	if err != nil {
		t.Fatal(err)
	}

	// Try to download the file behind the skylink.
	_, fileMetadata, err := r.SkynetSkylinkConcatGet(skylink)
	if err != nil {
		t.Fatal(err)
	}

	expected := modules.SkyfileMetadata{Filename: uploadSiaPath.String(), Subfiles: subfiles}
	if !reflect.DeepEqual(expected, fileMetadata) {
		t.Log("Expected:", expected)
		t.Log("Actual:", fileMetadata)
		t.Fatal("Metadata mismatch")
	}

	// Download the second file
	nestedfile, _, err := r.SkynetSkylinkGet(fmt.Sprintf("%s/%s", skylink, "nested/file2"))
	if err != nil {
		t.Fatal(err)
	}
	if !bytes.Equal(nestedfile, data) {
		t.Fatal("Expected only second file to be downloaded")
	}

	// LARGE SUBFILES

	// create a multipart upload that uploads several files.
	body = new(bytes.Buffer)
	writer = multipart.NewWriter(body)
	subfiles = make(modules.SkyfileSubfiles)

	// add a small file at root level
	smallData := []byte("File1Contents")
	subfile = addMultipartFile(writer, smallData, "files[]", "smallfile1.txt", 0600, &offset)
	subfiles[subfile.Filename] = subfile

	// add a large nested file
	largeData := fastrand.Bytes(2 * int(modules.SectorSize))
	subfile = addMultipartFile(writer, largeData, "files[]", "nested/largefile2.txt", 0644, &offset)
	subfiles[subfile.Filename] = subfile

	err = writer.Close()
	if err != nil {
		t.Fatal(err)
	}
	allData := body.Bytes()
	reader = bytes.NewReader(allData)

	// Call the upload skyfile client call.
	uploadSiaPath, err = modules.NewSiaPath("TestFolderUploadLarge")
	if err != nil {
		t.Fatal(err)
	}

	sup = modules.SkyfileMultipartUploadParameters{
		SiaPath:             uploadSiaPath,
		Force:               false,
		Root:                false,
		BaseChunkRedundancy: 2,
		Reader:              reader,
		Filename:            "TestFolderUploadLarge",
		ContentType:         writer.FormDataContentType(),
	}

	largeSkylink, _, err := r.SkynetSkyfileMultiPartPost(sup)
	if err != nil {
		t.Fatal(err)
	}

	largeFetchedData, _, err := r.SkynetSkylinkConcatGet(largeSkylink)
	if err != nil {
		t.Fatal(err)
	}
	if !bytes.Equal(largeFetchedData, append(smallData, largeData...)) {
		t.Fatal("upload and download data does not match for large siafiles", len(largeFetchedData), len(allData))
	}

	// Check the metadata of the siafile, see that the metadata of the siafile
	// has the skylink referenced.
	if err != nil {
		t.Fatal(err)
	}
	largeSkyfilePath, err := modules.SkynetFolder.Join(uploadSiaPath.String())
	if err != nil {
		t.Fatal(err)
	}
	largeRenterFile, err := r.RenterFileRootGet(largeSkyfilePath)
	if err != nil {
		t.Fatal(err)
	}
	if len(largeRenterFile.File.Skylinks) != 1 {
		t.Fatal("expecting one skylink:", len(largeRenterFile.File.Skylinks))
	}
	if largeRenterFile.File.Skylinks[0] != largeSkylink {
		t.Fatal("skylinks should match")
		t.Log(largeRenterFile.File.Skylinks[0])
		t.Log(largeSkylink)
	}

	// Test the small download
	smallFetchedData, _, err := r.SkynetSkylinkGet(fmt.Sprintf("%s/%s", largeSkylink, "smallfile1.txt"))

	if !bytes.Equal(smallFetchedData, smallData) {
		t.Fatal("upload and download data does not match for large siafiles with subfiles", len(smallFetchedData), len(smallData))
	}

	largeFetchedData, _, err = r.SkynetSkylinkGet(fmt.Sprintf("%s/%s", largeSkylink, "nested/largefile2.txt"))

	if !bytes.Equal(largeFetchedData, largeData) {
		t.Fatal("upload and download data does not match for large siafiles with subfiles", len(largeFetchedData), len(largeData))
	}
}

// testSkynetNoFilename verifies that posting a Skyfile without providing a
// filename fails.
func testSkynetNoFilename(t *testing.T, tg *siatest.TestGroup) {
	r := tg.Renters()[0]

	// Create some data to upload as a skyfile.
	data := fastrand.Bytes(100 + siatest.Fuzz())
	reader := bytes.NewReader(data)

	// Call the upload skyfile client call.
	uploadSiaPath, err := modules.NewSiaPath("testNoFilename")
	if err != nil {
		t.Fatal(err)
	}

	sup := modules.SkyfileUploadParameters{
		SiaPath:             uploadSiaPath,
		Force:               false,
		Root:                false,
		BaseChunkRedundancy: 2,
		FileMetadata: modules.SkyfileMetadata{
			Filename: "",   // Intentionally leave empty to trigger failure.
			Mode:     0640, // Intentionally does not match any defaults.
		},

		Reader: reader,
	}

	// Try posting the skyfile without providing a filename
	_, _, err = r.SkynetSkyfilePost(sup)
	if err == nil || !strings.Contains(err.Error(), "no filename provided") {
		t.Log("Error:", err)
		t.Fatal("Expected SkynetSkyfilePost to fail due to lack of a filename")
	}

	sup.FileMetadata.Filename = "testNoFilename"
	_, _, err = r.SkynetSkyfilePost(sup)
	if err != nil {
		t.Log("Error:", err)
		t.Fatal("Expected SkynetSkyfilePost to succeed if filename is provided")
	}

	// Do the same for a multipart upload
	body := new(bytes.Buffer)
	writer := multipart.NewWriter(body)
	data = []byte("File1Contents")
	nofilename := ""
	subfile := addMultipartFile(writer, data, "files[]", nofilename, 0600, nil)
	err = writer.Close()
	if err != nil {
		t.Fatal(err)
	}
	reader = bytes.NewReader(body.Bytes())

	// Call the upload skyfile client call.
	uploadSiaPath, err = modules.NewSiaPath("testNoFilenameMultipart")
	if err != nil {
		t.Fatal(err)
	}

	subfiles := make(modules.SkyfileSubfiles)
	subfiles[subfile.Filename] = subfile
	mup := modules.SkyfileMultipartUploadParameters{
		SiaPath:             uploadSiaPath,
		Force:               false,
		Root:                false,
		BaseChunkRedundancy: 2,
		Reader:              reader,
		ContentType:         writer.FormDataContentType(),
		Filename:            "testNoFilenameMultipart",
	}

	// Note: we have to check for a different error message here. This is due to
	// the fact that the http library uses the filename when parsing the
	// multipart form request. Not providing a filename, makes it interpret the
	// file as a form value, which leads to the file not being find, opposed to
	// erroring on the filename not being set.
	_, _, err = r.SkynetSkyfileMultiPartPost(mup)
	if err == nil || !strings.Contains(err.Error(), "could not find multipart file") {
		t.Log("Error:", err)
		t.Fatal("Expected SkynetSkyfilePost to fail due to lack of a filename")
	}

	// recreate the reader
	body = new(bytes.Buffer)
	writer = multipart.NewWriter(body)

	subfile = addMultipartFile(writer, []byte("File1Contents"), "files[]", "testNoFilenameMultipart", 0600, nil)
	err = writer.Close()
	if err != nil {
		t.Fatal(err)
	}
	reader = bytes.NewReader(body.Bytes())

	subfiles = make(modules.SkyfileSubfiles)
	subfiles[subfile.Filename] = subfile
	mup = modules.SkyfileMultipartUploadParameters{
		SiaPath:             uploadSiaPath,
		Force:               false,
		Root:                false,
		BaseChunkRedundancy: 2,
		Reader:              reader,
		ContentType:         writer.FormDataContentType(),
		Filename:            "testNoFilenameMultipart",
	}

	_, _, err = r.SkynetSkyfileMultiPartPost(mup)
	if err != nil {
		t.Log("Error:", err)
		t.Fatal("Expected SkynetSkyfileMultiPartPost to succeed if filename is provided")
	}
}

// testSkynetSubDirDownload verifies downloading data from a skyfile using a path to download single subfiles or subdirectories
func testSkynetSubDirDownload(t *testing.T, tg *siatest.TestGroup) {
	r := tg.Renters()[0]

	body := new(bytes.Buffer)
	writer := multipart.NewWriter(body)

	dataFile1 := []byte("file1.txt")
	dataFile2 := []byte("file2.txt")
	dataFile3 := []byte("file3.txt")
	filePath1 := "/a/5.f4f8b583.chunk.js"
	filePath2 := "/a/5.f4f.chunk.js.map"
	filePath3 := "/b/file3.txt"
	addMultipartFile(writer, dataFile1, "files[]", filePath1, 0600, nil)
	addMultipartFile(writer, dataFile2, "files[]", filePath2, 0600, nil)
	addMultipartFile(writer, dataFile3, "files[]", filePath3, 0640, nil)

	if err := writer.Close(); err != nil {
		t.Fatal(err)
	}
	reader := bytes.NewReader(body.Bytes())

	uploadSiaPath, err := modules.NewSiaPath("testSkynetSubfileDownload")
	if err != nil {
		t.Fatal(err)
	}

	mup := modules.SkyfileMultipartUploadParameters{
		SiaPath:             uploadSiaPath,
		Force:               false,
		Root:                false,
		BaseChunkRedundancy: 2,
		Reader:              reader,
		ContentType:         writer.FormDataContentType(),
		Filename:            "testSkynetSubfileDownload",
	}

	skylink, _, err := r.SkynetSkyfileMultiPartPost(mup)
	if err != nil {
		t.Fatal(err)
	}

	// get all data without specifying format, since the file contains multiple
	// subfiles, this should fail
	_, _, err = r.SkynetSkylinkGet(skylink)
	if err == nil || !strings.Contains(err.Error(), "format must be specified") {
		t.Fatal("Expected download to fail because we are downloading a directory and format was not provided, err:", err)
	}

	// now specify a correct format
	allData, _, err := r.SkynetSkylinkConcatGet(skylink)
	if err != nil {
		t.Fatal(err)
	}
	expected := append(dataFile1, dataFile2...)
	expected = append(expected, dataFile3...)
	if !bytes.Equal(expected, allData) {
		t.Log("expected:", expected)
		t.Log("actual:", allData)
		t.Fatal("Unexpected data for dir A")
	}

	// now specify the tar format
	skyfileReader, err := r.SkynetSkylinkTarReaderGet(skylink)
	if err != nil {
		t.Fatal(err)
	}
	tr := tar.NewReader(skyfileReader)
	header, err := tr.Next()
	if err != nil {
		t.Fatal(err)
	}
	if header.Name != filePath1 {
		t.Fatalf("expected filepath %v but was %v", filePath1, header.Name)
	}
	data, err := ioutil.ReadAll(tr)
	if err != nil {
		t.Fatal(err)
	}
	if !bytes.Equal(data, dataFile1) {
		t.Fatal("file doesn't match expected content")
	}
	header, err = tr.Next()
	if err != nil {
		t.Fatal(err)
	}
	if header.Name != filePath2 {
		t.Fatalf("expected filepath %v but was %v", filePath2, header.Name)
	}
	data, err = ioutil.ReadAll(tr)
	if err != nil {
		t.Fatal(err)
	}
	if !bytes.Equal(data, dataFile2) {
		t.Fatal("file doesn't match expected content")
	}
	header, err = tr.Next()
	if err != nil {
		t.Fatal(err)
	}
	if header.Name != filePath3 {
		t.Fatalf("expected filepath %v but was %v", filePath3, header.Name)
	}
	data, err = ioutil.ReadAll(tr)
	if err != nil {
		t.Fatal(err)
	}
	if !bytes.Equal(data, dataFile3) {
		t.Fatal("file doesn't match expected content")
	}
	_, err = tr.Next()
	if err != io.EOF {
		t.Fatal("expected io.EOF got", err)
	}
	skyfileReader.Close()

	// now specify the targz format
	skyfileReader, err = r.SkynetSkylinkTarGzReaderGet(skylink)
	if err != nil {
		t.Fatal(err)
	}
	gzr, err := gzip.NewReader(skyfileReader)
	if err != nil {
		t.Fatal(err)
	}
	defer gzr.Close()
	tr = tar.NewReader(gzr)
	header, err = tr.Next()
	if err != nil {
		t.Fatal(err)
	}
	if header.Name != filePath1 {
		t.Fatalf("expected filepath %v but was %v", filePath1, header.Name)
	}
	data, err = ioutil.ReadAll(tr)
	if err != nil {
		t.Fatal(err)
	}
	if !bytes.Equal(data, dataFile1) {
		t.Fatal("file doesn't match expected content")
	}
	header, err = tr.Next()
	if err != nil {
		t.Fatal(err)
	}
	if header.Name != filePath2 {
		t.Fatalf("expected filepath %v but was %v", filePath2, header.Name)
	}
	data, err = ioutil.ReadAll(tr)
	if err != nil {
		t.Fatal(err)
	}
	if !bytes.Equal(data, dataFile2) {
		t.Fatal("file doesn't match expected content")
	}
	header, err = tr.Next()
	if err != nil {
		t.Fatal(err)
	}
	if header.Name != filePath3 {
		t.Fatalf("expected filepath %v but was %v", filePath3, header.Name)
	}
	data, err = ioutil.ReadAll(tr)
	if err != nil {
		t.Fatal(err)
	}
	if !bytes.Equal(data, dataFile3) {
		t.Fatal("file doesn't match expected content")
	}
	_, err = tr.Next()
	if err != io.EOF {
		t.Fatal("expected io.EOF got", err)
	}
	gzr.Close()
	skyfileReader.Close()

	// get all data for path "a" using the concat format
	dataDirA, _, err := r.SkynetSkylinkConcatGet(fmt.Sprintf("%s/a", skylink))
	if err != nil {
		t.Fatal(err)
	}
	expected = append(dataFile1, dataFile2...)
	if !bytes.Equal(expected, dataDirA) {
		t.Log("expected:", expected)
		t.Log("actual:", dataDirA)
		t.Fatal("Unexpected data for dir A")
	}

	// now specify the tar format
	skyfileReader, err = r.SkynetSkylinkTarReaderGet(fmt.Sprintf("%s/a", skylink))
	if err != nil {
		t.Fatal(err)
	}
	tr = tar.NewReader(skyfileReader)
	header, err = tr.Next()
	if err != nil {
		t.Fatal(err)
	}
	if header.Name != filePath1 {
		t.Fatalf("expected filepath %v but was %v", filePath1, header.Name)
	}
	data, err = ioutil.ReadAll(tr)
	if err != nil {
		t.Fatal(err)
	}
	if !bytes.Equal(data, dataFile1) {
		t.Fatal("file doesn't match expected content")
	}
	header, err = tr.Next()
	if err != nil {
		t.Fatal(err)
	}
	if header.Name != filePath2 {
		t.Fatalf("expected filepath %v but was %v", filePath2, header.Name)
	}
	data, err = ioutil.ReadAll(tr)
	if err != nil {
		t.Fatal(err)
	}
	if !bytes.Equal(data, dataFile2) {
		t.Fatal("file doesn't match expected content")
	}
	_, err = tr.Next()
	if err != io.EOF {
		t.Fatal("expected io.EOF got", err)
	}
	skyfileReader.Close()

	// now specify the targz format
	skyfileReader, err = r.SkynetSkylinkTarGzReaderGet(fmt.Sprintf("%s/a", skylink))
	if err != nil {
		t.Fatal(err)
	}
	gzr, err = gzip.NewReader(skyfileReader)
	if err != nil {
		t.Fatal(err)
	}
	defer gzr.Close()
	tr = tar.NewReader(gzr)
	header, err = tr.Next()
	if err != nil {
		t.Fatal(err)
	}
	if header.Name != filePath1 {
		t.Fatalf("expected filepath %v but was %v", filePath1, header.Name)
	}
	data, err = ioutil.ReadAll(tr)
	if err != nil {
		t.Fatal(err)
	}
	if !bytes.Equal(data, dataFile1) {
		t.Fatal("file doesn't match expected content")
	}
	header, err = tr.Next()
	if err != nil {
		t.Fatal(err)
	}
	if header.Name != filePath2 {
		t.Fatalf("expected filepath %v but was %v", filePath2, header.Name)
	}
	data, err = ioutil.ReadAll(tr)
	if err != nil {
		t.Fatal(err)
	}
	if !bytes.Equal(data, dataFile2) {
		t.Fatal("file doesn't match expected content")
	}
	_, err = tr.Next()
	if err != io.EOF {
		t.Fatal("expected io.EOF got", err)
	}
	gzr.Close()
	skyfileReader.Close()

	// get all data for path "b"
	dataDirB, metadataDirB, err := r.SkynetSkylinkConcatGet(fmt.Sprintf("%s/b", skylink))
	if err != nil {
		t.Fatal(err)
	}
	expected = dataFile3
	if !bytes.Equal(expected, dataDirB) {
		t.Log("expected:", expected)
		t.Log("actual:", dataDirB)
		t.Fatal("Unexpected data for dir B")
	}

	if metadataDirB.Filename != "/b" {
		t.Fatal("Expected filename of subdir to be equal to the path")
	}
	mdF3, ok := metadataDirB.Subfiles["/b/file3.txt"]
	if !ok {
		t.Fatal("Expected subfile metadata of file3 to be present")
	}

	mdF3Expected := modules.SkyfileSubfileMetadata{
		FileMode:    os.FileMode(0640),
		Filename:    "/b/file3.txt",
		ContentType: "application/octet-stream",
		Offset:      0,
		Len:         uint64(len(dataFile3)),
	}
	if mdF3 != mdF3Expected {
		t.Log("expected: ", mdF3Expected)
		t.Log("actual: ", mdF3)
		t.Fatal("Unexpected subfile metadata for file 3")
	}

	// get a single sub file
	downloadFile2, _, err := r.SkynetSkylinkGet(fmt.Sprintf("%s/a/5.f4f.chunk.js.map", skylink))
	if err != nil {
		t.Fatal(err)
	}
	if !bytes.Equal(dataFile2, downloadFile2) {
		t.Log("expected:", dataFile2)
		t.Log("actual:", downloadFile2)
		t.Fatal("Unexpected data for file 2")
	}

	// verify we get a 400 if we don't supply the format parameter
	_, _, err = r.SkynetSkylinkGet(fmt.Sprintf("%s/b", skylink))
	if err == nil || !strings.Contains(err.Error(), "format must be specified") {
		t.Fatal("Expected download to fail because we are downloading a directory and format was not provided, err:", err)
	}

	// verify we get a 400 if we supply an unsupported format parameter
	_, _, err = r.SkynetSkylinkGet(fmt.Sprintf("%s/b?format=raw", skylink))
	if err == nil || !strings.Contains(err.Error(), "unable to parse 'format'") {
		t.Fatal("Expected download to fail because we are downloading a directory and an invalid format was provided, err:", err)
	}
}

// testSkynetDisableForce verifies the behavior of force and the header that
// allows disabling forcefully uploading a Skyfile
func testSkynetDisableForce(t *testing.T, tg *siatest.TestGroup) {
	r := tg.Renters()[0]

	// Create some data to upload.
	data := fastrand.Bytes(100)
	reader := bytes.NewReader(data)

	// Create the sia path
	uploadSiaPath, err := modules.NewSiaPath("testDisableForce")
	if err != nil {
		t.Fatal(err)
	}

	// Verify normal force behaviour
	sup := modules.SkyfileUploadParameters{
		SiaPath:             uploadSiaPath,
		Force:               false,
		Root:                false,
		BaseChunkRedundancy: 2,
		FileMetadata: modules.SkyfileMetadata{
			Filename: "testDisableForce",
			Mode:     os.FileMode(0640), // Intentionally does not match any defaults.
		},
		Reader: reader,
	}
	skylink, _, err := r.SkynetSkyfilePost(sup)
	if err != nil {
		t.Fatal(err)
	}
	downloaded, _, err := r.SkynetSkylinkGet(skylink)
	if err != nil {
		t.Fatal(err)
	}
	if !bytes.Equal(downloaded, data) {
		t.Fatal("Unexpected data returned for skylink")
	}

	// Upload data to that same siapath again, without setting the force
	// flag, this should result in failure as there already exists a file at
	// that specified path.
	data = fastrand.Bytes(100)
	sup.Reader = bytes.NewReader(data)
	_, _, err = r.SkynetSkyfilePost(sup)
	if !strings.Contains(err.Error(), "already exists") {
		t.Fatal(err)
	}

	// Upload once more, but now use force. It should allow us to
	// overwrite the file at the existing path
	sup.Force = true
	sup.Reader = bytes.NewReader(data)
	skylink, _, err = r.SkynetSkyfilePost(sup)
	if err != nil {
		t.Fatal(err)
	}
	downloaded, _, err = r.SkynetSkylinkGet(skylink)
	if err != nil {
		t.Fatal(err)
	}
	if !bytes.Equal(downloaded, data) {
		t.Fatal("Unexpected data returned for skylink")
	}

	// Upload using the force flag again, however now we set the
	// Skynet-Disable-Force to true, which should prevent us from uploading.
	// Because we have to pass in a custom header, we have to setup the request
	// ourselves and can not use the client.
	req, err := skynetSkyfilePostRequestWithHeaders(r, sup)
	if err != nil {
		t.Fatal(err)
	}
	req.Header.Set("Skynet-Disable-Force", "true")
	req.Header.Set("Content-Type", "application/x-www-form-urlencoded")

	res, err := http.DefaultClient.Do(req)
	if res.StatusCode != 400 {
		t.Log(res)
		t.Fatal("Expected HTTP Bad Request")
	}
	var apiErr api.Error
	if err := json.NewDecoder(res.Body).Decode(&apiErr); err != nil {
		t.Fatal(err)
	}
	if !strings.Contains(apiErr.Error(), "'force' has been disabled") {
		t.Log(res)
		t.Fatal(apiErr)
	}
}

<<<<<<< HEAD
// testSkynetBlacklist tests the skynet blacklist module
func testSkynetBlacklist(t *testing.T, tg *siatest.TestGroup) {
=======
// skynetSkyfilePostRequestWithHeaders is a helper function that turns the given
// SkyfileUploadParameters into a SkynetSkyfilePost request, allowing additional
// headers to be set on the request object
func skynetSkyfilePostRequestWithHeaders(r *siatest.TestNode, sup modules.SkyfileUploadParameters) (*http.Request, error) {
	values := url.Values{}
	values.Set("filename", sup.FileMetadata.Filename)
	forceStr := fmt.Sprintf("%t", sup.Force)
	values.Set("force", forceStr)
	modeStr := fmt.Sprintf("%o", sup.FileMetadata.Mode)
	values.Set("mode", modeStr)
	redundancyStr := fmt.Sprintf("%v", sup.BaseChunkRedundancy)
	values.Set("basechunkredundancy", redundancyStr)
	rootStr := fmt.Sprintf("%t", sup.Root)
	values.Set("root", rootStr)

	resource := fmt.Sprintf("/skynet/skyfile/%s?%s", sup.SiaPath.String(), values.Encode())
	return r.NewRequest("POST", resource, sup.Reader)
}

// TestSkynetHeadRequest verifies the functionality of sending a HEAD request to
// the skylink GET route.
func TestSkynetHeadRequest(t *testing.T) {
	if testing.Short() {
		t.SkipNow()
	}
	t.Parallel()

	// Create a testgroup.
	groupParams := siatest.GroupParams{
		Hosts:   3,
		Miners:  1,
		Renters: 1,
	}
	testDir := renterTestDir(t.Name())
	tg, err := siatest.NewGroupFromTemplate(testDir, groupParams)
	if err != nil {
		t.Fatal(err)
	}
	defer func() {
		err := tg.Close()
		if err != nil {
			t.Fatal(err)
		}
	}()
	r := tg.Renters()[0]

	// Upload a skyfile
	reader := bytes.NewReader(fastrand.Bytes(100))
	uploadSiaPath, err := modules.NewSiaPath(t.Name())
	if err != nil {
		t.Fatal(err)
	}
	skylink, _, err := r.SkynetSkyfilePost(modules.SkyfileUploadParameters{
		SiaPath:             uploadSiaPath,
		BaseChunkRedundancy: 2,
		FileMetadata: modules.SkyfileMetadata{
			Filename: "TestSkynetHeadRequest",
			Mode:     0640,
		},
		Reader: reader,
	})
	if err != nil {
		t.Fatal(err)
	}

	// Perform a GET and HEAD request and compare the response headers and
	// content length.
	data, metadata, err := r.SkynetSkylinkGet(skylink)
	if err != nil {
		t.Fatal(err)
	}
	_, header, err := r.SkynetSkylinkHead(skylink)
	if err != nil {
		t.Fatal(err)
	}

	// Verify Skynet-File-Metadata
	strMetadata := header.Get("Skynet-File-Metadata")
	if strMetadata == "" {
		t.Fatal("Expected 'Skynet-File-Metadata' response header to be present")
	}
	var sm modules.SkyfileMetadata
	err = json.Unmarshal([]byte(strMetadata), &sm)
	if err != nil {
		t.Fatal(err)
	}
	if !reflect.DeepEqual(metadata, sm) {
		t.Log(metadata)
		t.Log(sm)
		t.Fatal("Expected metadatas to be identical")
	}

	// Verify Content-Length
	strContentLength := header.Get("Content-Length")
	if strContentLength == "" {
		t.Fatal("Expected 'Content-Length' response header to be present")
	}
	cl, err := strconv.Atoi(strContentLength)
	if err != nil {
		t.Fatal(err)
	}
	if cl != len(data) {
		t.Fatalf("Content-Length header did not match actual content length of response body, %v vs %v", cl, len(data))
	}

	// Verify Content-Type
	strContentType := header.Get("Content-Type")
	if strContentType == "" {
		t.Fatal("Expected 'Content-Type' response header to be present")
	}

	// Verify Content-Disposition
	strContentDisposition := header.Get("Content-Disposition")
	if strContentDisposition == "" {
		t.Fatal("Expected 'Content-Disposition' response header to be present")
	}
	if strContentDisposition != "inline; filename=\"TestSkynetHeadRequest\"" {
		t.Fatal("Unexpected 'Content-Disposition' header")
	}

	// Perform a HEAD request for a skylink that does not exist
	status, header, err := r.SkynetSkylinkHead(skylink[:len(skylink)-3] + "abc")
	if status != http.StatusInternalServerError {
		t.Fatalf("Expected http.StatusNotFound for random skylink but received %v", status)
	}
}

// TestSkynetBlacklist tests the skynet blacklist module
func TestSkynetBlacklist(t *testing.T) {
	if testing.Short() {
		t.SkipNow()
	}
	t.Parallel()

	// Create a testgroup.
	groupParams := siatest.GroupParams{
		Hosts:   3,
		Miners:  1,
		Renters: 1,
	}
	testDir := renterTestDir(t.Name())
	tg, err := siatest.NewGroupFromTemplate(testDir, groupParams)
	if err != nil {
		t.Fatal(err)
	}
	defer func() {
		err := tg.Close()
		if err != nil {
			t.Fatal(err)
		}
	}()
>>>>>>> cd5a8371
	r := tg.Renters()[0]

	// Create skyfile upload params, data should be larger than a sector size to
	// test large file uploads and the deletion of their extended data.
	data := fastrand.Bytes(int(modules.SectorSize) + 100 + siatest.Fuzz())
	reader := bytes.NewReader(data)
	filename := "skyfile"
	uploadSiaPath, err := modules.NewSiaPath("testskyfile")
	if err != nil {
		t.Fatal(err)
	}
	lup := modules.SkyfileUploadParameters{
		SiaPath:             uploadSiaPath,
		BaseChunkRedundancy: 2,
		FileMetadata: modules.SkyfileMetadata{
			Filename: filename,
			Mode:     0640, // Intentionally does not match any defaults.
		},

		Reader: reader,
	}

	// Upload and create a skylink
	skylink, sshp, err := r.SkynetSkyfilePost(lup)
	if err != nil {
		t.Fatal(err)
	}

	// Confirm that the skyfile and its extended info are registered with the
	// renter
	sp, err := modules.SkynetFolder.Join(uploadSiaPath.String())
	if err != nil {
		t.Fatal(err)
	}
	_, err = r.RenterFileRootGet(sp)
	if err != nil {
		t.Fatal(err)
	}
	spExtended, err := modules.NewSiaPath(sp.String() + renter.ExtendedSuffix)
	if err != nil {
		t.Fatal(err)
	}
	_, err = r.RenterFileRootGet(spExtended)
	if err != nil {
		t.Fatal(err)
	}

	// Blacklist the skylink
	add := []string{skylink}
	remove := []string{}
	err = r.SkynetBlacklistPost(add, remove)
	if err != nil {
		t.Fatal(err)
	}

	// Confirm that the Skylink is blacklisted by verifying the merkleroot is in
	// the blacklist
	sbg, err := r.SkynetBlacklistGet()
	if err != nil {
		t.Fatal(err)
	}
	if len(sbg.Blacklist) != 1 {
		t.Fatalf("Incorrect number of blacklisted merkleroots, expected %v got %v", 1, len(sbg.Blacklist))
	}
	if sbg.Blacklist[0] != sshp.MerkleRoot {
		t.Fatalf("Merkleroots don't match, expected %v got %v", sshp.MerkleRoot, sbg.Blacklist[0])
	}

	// Try to download the file behind the skylink, this should fail because of
	// the blacklist.
	_, _, err = r.SkynetSkylinkGet(skylink)
	if err == nil {
		t.Fatal("Download should have failed")
	}
	if !strings.Contains(err.Error(), renter.ErrSkylinkBlacklisted.Error()) {
		t.Fatalf("Expected error %v but got %v", renter.ErrSkylinkBlacklisted, err)
	}

	// Try and upload again with force as true to avoid error of path already
	// existing. Additionally need to recreate the reader again from the file
	// data. This should also fail due to the blacklist
	lup.Force = true
	lup.Reader = bytes.NewReader(data)
	_, _, err = r.SkynetSkyfilePost(lup)
	if err == nil {
		t.Fatal("Expected upload to fail")
	}
	if !strings.Contains(err.Error(), renter.ErrSkylinkBlacklisted.Error()) {
		t.Fatalf("Expected error %v but got %v", renter.ErrSkylinkBlacklisted, err)
	}

	// Verify that the SiaPath and Extended SiaPath were removed from the renter
	// due to the upload seeing the blacklist
	_, err = r.RenterFileGet(sp)
	if err == nil {
		t.Fatal("expected error for file not found")
	}
	if !strings.Contains(err.Error(), filesystem.ErrNotExist.Error()) {
		t.Fatalf("Expected error %v but got %v", filesystem.ErrNotExist, err)
	}
	_, err = r.RenterFileGet(spExtended)
	if err == nil {
		t.Fatal("expected error for file not found")
	}
	if !strings.Contains(err.Error(), filesystem.ErrNotExist.Error()) {
		t.Fatalf("Expected error %v but got %v", filesystem.ErrNotExist, err)
	}

	// Try Pinning the file, this should fail due to the blacklist
	pinlup := modules.SkyfilePinParameters{
		SiaPath:             uploadSiaPath,
		BaseChunkRedundancy: 2,
		Force:               true,
	}
	err = r.SkynetSkylinkPinPost(skylink, pinlup)
	if err == nil {
		t.Fatal("Expected pin to fail")
	}
	if !strings.Contains(err.Error(), renter.ErrSkylinkBlacklisted.Error()) {
		t.Fatalf("Expected error %v but got %v", renter.ErrSkylinkBlacklisted, err)
	}

	// Remove skylink from blacklist
	add = []string{}
	remove = []string{skylink}
	err = r.SkynetBlacklistPost(add, remove)
	if err != nil {
		t.Fatal(err)
	}

	// Verify that the skylink is removed from the Blacklist
	sbg, err = r.SkynetBlacklistGet()
	if err != nil {
		t.Fatal(err)
	}
	if len(sbg.Blacklist) != 0 {
		t.Fatalf("Incorrect number of blacklisted merkleroots, expected %v got %v", 0, len(sbg.Blacklist))
	}

	// Try to download the file behind the skylink. Even though the file was
	// removed from the renter node that uploaded it, it should still be
	// downloadable.
	fetchedData, _, err := r.SkynetSkylinkGet(skylink)
	if err != nil {
		t.Fatal(err)
	}
	if !bytes.Equal(fetchedData, data) {
		t.Error("upload and download doesn't match")
		t.Log(data)
		t.Log(fetchedData)
	}

	// Pinning the skylink should also work now
	err = r.SkynetSkylinkPinPost(skylink, pinlup)
	if err != nil {
		t.Fatal(err)
	}
}<|MERGE_RESOLUTION|>--- conflicted
+++ resolved
@@ -51,6 +51,7 @@
 		{Name: "TestSkynetSubDirDownload", Test: testSkynetSubDirDownload},
 		{Name: "TestSkynetDisableForce", Test: testSkynetDisableForce},
 		{Name: "TestSkynetBlacklist", Test: testSkynetBlacklist},
+		{Name: "TestSkynetHeadRequest", Test: testSkynetHeadRequest},
 	}
 
 	// Run tests
@@ -1296,54 +1297,170 @@
 	}
 }
 
-<<<<<<< HEAD
 // testSkynetBlacklist tests the skynet blacklist module
 func testSkynetBlacklist(t *testing.T, tg *siatest.TestGroup) {
-=======
-// skynetSkyfilePostRequestWithHeaders is a helper function that turns the given
-// SkyfileUploadParameters into a SkynetSkyfilePost request, allowing additional
-// headers to be set on the request object
-func skynetSkyfilePostRequestWithHeaders(r *siatest.TestNode, sup modules.SkyfileUploadParameters) (*http.Request, error) {
-	values := url.Values{}
-	values.Set("filename", sup.FileMetadata.Filename)
-	forceStr := fmt.Sprintf("%t", sup.Force)
-	values.Set("force", forceStr)
-	modeStr := fmt.Sprintf("%o", sup.FileMetadata.Mode)
-	values.Set("mode", modeStr)
-	redundancyStr := fmt.Sprintf("%v", sup.BaseChunkRedundancy)
-	values.Set("basechunkredundancy", redundancyStr)
-	rootStr := fmt.Sprintf("%t", sup.Root)
-	values.Set("root", rootStr)
-
-	resource := fmt.Sprintf("/skynet/skyfile/%s?%s", sup.SiaPath.String(), values.Encode())
-	return r.NewRequest("POST", resource, sup.Reader)
+	r := tg.Renters()[0]
+
+	// Create skyfile upload params, data should be larger than a sector size to
+	// test large file uploads and the deletion of their extended data.
+	data := fastrand.Bytes(int(modules.SectorSize) + 100 + siatest.Fuzz())
+	reader := bytes.NewReader(data)
+	filename := "skyfile"
+	uploadSiaPath, err := modules.NewSiaPath("testskyfile")
+	if err != nil {
+		t.Fatal(err)
+	}
+	lup := modules.SkyfileUploadParameters{
+		SiaPath:             uploadSiaPath,
+		BaseChunkRedundancy: 2,
+		FileMetadata: modules.SkyfileMetadata{
+			Filename: filename,
+			Mode:     0640, // Intentionally does not match any defaults.
+		},
+
+		Reader: reader,
+	}
+
+	// Upload and create a skylink
+	skylink, sshp, err := r.SkynetSkyfilePost(lup)
+	if err != nil {
+		t.Fatal(err)
+	}
+
+	// Confirm that the skyfile and its extended info are registered with the
+	// renter
+	sp, err := modules.SkynetFolder.Join(uploadSiaPath.String())
+	if err != nil {
+		t.Fatal(err)
+	}
+	_, err = r.RenterFileRootGet(sp)
+	if err != nil {
+		t.Fatal(err)
+	}
+	spExtended, err := modules.NewSiaPath(sp.String() + renter.ExtendedSuffix)
+	if err != nil {
+		t.Fatal(err)
+	}
+	_, err = r.RenterFileRootGet(spExtended)
+	if err != nil {
+		t.Fatal(err)
+	}
+
+	// Blacklist the skylink
+	add := []string{skylink}
+	remove := []string{}
+	err = r.SkynetBlacklistPost(add, remove)
+	if err != nil {
+		t.Fatal(err)
+	}
+
+	// Confirm that the Skylink is blacklisted by verifying the merkleroot is in
+	// the blacklist
+	sbg, err := r.SkynetBlacklistGet()
+	if err != nil {
+		t.Fatal(err)
+	}
+	if len(sbg.Blacklist) != 1 {
+		t.Fatalf("Incorrect number of blacklisted merkleroots, expected %v got %v", 1, len(sbg.Blacklist))
+	}
+	if sbg.Blacklist[0] != sshp.MerkleRoot {
+		t.Fatalf("Merkleroots don't match, expected %v got %v", sshp.MerkleRoot, sbg.Blacklist[0])
+	}
+
+	// Try to download the file behind the skylink, this should fail because of
+	// the blacklist.
+	_, _, err = r.SkynetSkylinkGet(skylink)
+	if err == nil {
+		t.Fatal("Download should have failed")
+	}
+	if !strings.Contains(err.Error(), renter.ErrSkylinkBlacklisted.Error()) {
+		t.Fatalf("Expected error %v but got %v", renter.ErrSkylinkBlacklisted, err)
+	}
+
+	// Try and upload again with force as true to avoid error of path already
+	// existing. Additionally need to recreate the reader again from the file
+	// data. This should also fail due to the blacklist
+	lup.Force = true
+	lup.Reader = bytes.NewReader(data)
+	_, _, err = r.SkynetSkyfilePost(lup)
+	if err == nil {
+		t.Fatal("Expected upload to fail")
+	}
+	if !strings.Contains(err.Error(), renter.ErrSkylinkBlacklisted.Error()) {
+		t.Fatalf("Expected error %v but got %v", renter.ErrSkylinkBlacklisted, err)
+	}
+
+	// Verify that the SiaPath and Extended SiaPath were removed from the renter
+	// due to the upload seeing the blacklist
+	_, err = r.RenterFileGet(sp)
+	if err == nil {
+		t.Fatal("expected error for file not found")
+	}
+	if !strings.Contains(err.Error(), filesystem.ErrNotExist.Error()) {
+		t.Fatalf("Expected error %v but got %v", filesystem.ErrNotExist, err)
+	}
+	_, err = r.RenterFileGet(spExtended)
+	if err == nil {
+		t.Fatal("expected error for file not found")
+	}
+	if !strings.Contains(err.Error(), filesystem.ErrNotExist.Error()) {
+		t.Fatalf("Expected error %v but got %v", filesystem.ErrNotExist, err)
+	}
+
+	// Try Pinning the file, this should fail due to the blacklist
+	pinlup := modules.SkyfilePinParameters{
+		SiaPath:             uploadSiaPath,
+		BaseChunkRedundancy: 2,
+		Force:               true,
+	}
+	err = r.SkynetSkylinkPinPost(skylink, pinlup)
+	if err == nil {
+		t.Fatal("Expected pin to fail")
+	}
+	if !strings.Contains(err.Error(), renter.ErrSkylinkBlacklisted.Error()) {
+		t.Fatalf("Expected error %v but got %v", renter.ErrSkylinkBlacklisted, err)
+	}
+
+	// Remove skylink from blacklist
+	add = []string{}
+	remove = []string{skylink}
+	err = r.SkynetBlacklistPost(add, remove)
+	if err != nil {
+		t.Fatal(err)
+	}
+
+	// Verify that the skylink is removed from the Blacklist
+	sbg, err = r.SkynetBlacklistGet()
+	if err != nil {
+		t.Fatal(err)
+	}
+	if len(sbg.Blacklist) != 0 {
+		t.Fatalf("Incorrect number of blacklisted merkleroots, expected %v got %v", 0, len(sbg.Blacklist))
+	}
+
+	// Try to download the file behind the skylink. Even though the file was
+	// removed from the renter node that uploaded it, it should still be
+	// downloadable.
+	fetchedData, _, err := r.SkynetSkylinkGet(skylink)
+	if err != nil {
+		t.Fatal(err)
+	}
+	if !bytes.Equal(fetchedData, data) {
+		t.Error("upload and download doesn't match")
+		t.Log(data)
+		t.Log(fetchedData)
+	}
+
+	// Pinning the skylink should also work now
+	err = r.SkynetSkylinkPinPost(skylink, pinlup)
+	if err != nil {
+		t.Fatal(err)
+	}
 }
 
-// TestSkynetHeadRequest verifies the functionality of sending a HEAD request to
+// testSkynetHeadRequest verifies the functionality of sending a HEAD request to
 // the skylink GET route.
-func TestSkynetHeadRequest(t *testing.T) {
-	if testing.Short() {
-		t.SkipNow()
-	}
-	t.Parallel()
-
-	// Create a testgroup.
-	groupParams := siatest.GroupParams{
-		Hosts:   3,
-		Miners:  1,
-		Renters: 1,
-	}
-	testDir := renterTestDir(t.Name())
-	tg, err := siatest.NewGroupFromTemplate(testDir, groupParams)
-	if err != nil {
-		t.Fatal(err)
-	}
-	defer func() {
-		err := tg.Close()
-		if err != nil {
-			t.Fatal(err)
-		}
-	}()
+func testSkynetHeadRequest(t *testing.T, tg *siatest.TestGroup) {
 	r := tg.Renters()[0]
 
 	// Upload a skyfile
@@ -1425,188 +1542,4 @@
 	if status != http.StatusInternalServerError {
 		t.Fatalf("Expected http.StatusNotFound for random skylink but received %v", status)
 	}
-}
-
-// TestSkynetBlacklist tests the skynet blacklist module
-func TestSkynetBlacklist(t *testing.T) {
-	if testing.Short() {
-		t.SkipNow()
-	}
-	t.Parallel()
-
-	// Create a testgroup.
-	groupParams := siatest.GroupParams{
-		Hosts:   3,
-		Miners:  1,
-		Renters: 1,
-	}
-	testDir := renterTestDir(t.Name())
-	tg, err := siatest.NewGroupFromTemplate(testDir, groupParams)
-	if err != nil {
-		t.Fatal(err)
-	}
-	defer func() {
-		err := tg.Close()
-		if err != nil {
-			t.Fatal(err)
-		}
-	}()
->>>>>>> cd5a8371
-	r := tg.Renters()[0]
-
-	// Create skyfile upload params, data should be larger than a sector size to
-	// test large file uploads and the deletion of their extended data.
-	data := fastrand.Bytes(int(modules.SectorSize) + 100 + siatest.Fuzz())
-	reader := bytes.NewReader(data)
-	filename := "skyfile"
-	uploadSiaPath, err := modules.NewSiaPath("testskyfile")
-	if err != nil {
-		t.Fatal(err)
-	}
-	lup := modules.SkyfileUploadParameters{
-		SiaPath:             uploadSiaPath,
-		BaseChunkRedundancy: 2,
-		FileMetadata: modules.SkyfileMetadata{
-			Filename: filename,
-			Mode:     0640, // Intentionally does not match any defaults.
-		},
-
-		Reader: reader,
-	}
-
-	// Upload and create a skylink
-	skylink, sshp, err := r.SkynetSkyfilePost(lup)
-	if err != nil {
-		t.Fatal(err)
-	}
-
-	// Confirm that the skyfile and its extended info are registered with the
-	// renter
-	sp, err := modules.SkynetFolder.Join(uploadSiaPath.String())
-	if err != nil {
-		t.Fatal(err)
-	}
-	_, err = r.RenterFileRootGet(sp)
-	if err != nil {
-		t.Fatal(err)
-	}
-	spExtended, err := modules.NewSiaPath(sp.String() + renter.ExtendedSuffix)
-	if err != nil {
-		t.Fatal(err)
-	}
-	_, err = r.RenterFileRootGet(spExtended)
-	if err != nil {
-		t.Fatal(err)
-	}
-
-	// Blacklist the skylink
-	add := []string{skylink}
-	remove := []string{}
-	err = r.SkynetBlacklistPost(add, remove)
-	if err != nil {
-		t.Fatal(err)
-	}
-
-	// Confirm that the Skylink is blacklisted by verifying the merkleroot is in
-	// the blacklist
-	sbg, err := r.SkynetBlacklistGet()
-	if err != nil {
-		t.Fatal(err)
-	}
-	if len(sbg.Blacklist) != 1 {
-		t.Fatalf("Incorrect number of blacklisted merkleroots, expected %v got %v", 1, len(sbg.Blacklist))
-	}
-	if sbg.Blacklist[0] != sshp.MerkleRoot {
-		t.Fatalf("Merkleroots don't match, expected %v got %v", sshp.MerkleRoot, sbg.Blacklist[0])
-	}
-
-	// Try to download the file behind the skylink, this should fail because of
-	// the blacklist.
-	_, _, err = r.SkynetSkylinkGet(skylink)
-	if err == nil {
-		t.Fatal("Download should have failed")
-	}
-	if !strings.Contains(err.Error(), renter.ErrSkylinkBlacklisted.Error()) {
-		t.Fatalf("Expected error %v but got %v", renter.ErrSkylinkBlacklisted, err)
-	}
-
-	// Try and upload again with force as true to avoid error of path already
-	// existing. Additionally need to recreate the reader again from the file
-	// data. This should also fail due to the blacklist
-	lup.Force = true
-	lup.Reader = bytes.NewReader(data)
-	_, _, err = r.SkynetSkyfilePost(lup)
-	if err == nil {
-		t.Fatal("Expected upload to fail")
-	}
-	if !strings.Contains(err.Error(), renter.ErrSkylinkBlacklisted.Error()) {
-		t.Fatalf("Expected error %v but got %v", renter.ErrSkylinkBlacklisted, err)
-	}
-
-	// Verify that the SiaPath and Extended SiaPath were removed from the renter
-	// due to the upload seeing the blacklist
-	_, err = r.RenterFileGet(sp)
-	if err == nil {
-		t.Fatal("expected error for file not found")
-	}
-	if !strings.Contains(err.Error(), filesystem.ErrNotExist.Error()) {
-		t.Fatalf("Expected error %v but got %v", filesystem.ErrNotExist, err)
-	}
-	_, err = r.RenterFileGet(spExtended)
-	if err == nil {
-		t.Fatal("expected error for file not found")
-	}
-	if !strings.Contains(err.Error(), filesystem.ErrNotExist.Error()) {
-		t.Fatalf("Expected error %v but got %v", filesystem.ErrNotExist, err)
-	}
-
-	// Try Pinning the file, this should fail due to the blacklist
-	pinlup := modules.SkyfilePinParameters{
-		SiaPath:             uploadSiaPath,
-		BaseChunkRedundancy: 2,
-		Force:               true,
-	}
-	err = r.SkynetSkylinkPinPost(skylink, pinlup)
-	if err == nil {
-		t.Fatal("Expected pin to fail")
-	}
-	if !strings.Contains(err.Error(), renter.ErrSkylinkBlacklisted.Error()) {
-		t.Fatalf("Expected error %v but got %v", renter.ErrSkylinkBlacklisted, err)
-	}
-
-	// Remove skylink from blacklist
-	add = []string{}
-	remove = []string{skylink}
-	err = r.SkynetBlacklistPost(add, remove)
-	if err != nil {
-		t.Fatal(err)
-	}
-
-	// Verify that the skylink is removed from the Blacklist
-	sbg, err = r.SkynetBlacklistGet()
-	if err != nil {
-		t.Fatal(err)
-	}
-	if len(sbg.Blacklist) != 0 {
-		t.Fatalf("Incorrect number of blacklisted merkleroots, expected %v got %v", 0, len(sbg.Blacklist))
-	}
-
-	// Try to download the file behind the skylink. Even though the file was
-	// removed from the renter node that uploaded it, it should still be
-	// downloadable.
-	fetchedData, _, err := r.SkynetSkylinkGet(skylink)
-	if err != nil {
-		t.Fatal(err)
-	}
-	if !bytes.Equal(fetchedData, data) {
-		t.Error("upload and download doesn't match")
-		t.Log(data)
-		t.Log(fetchedData)
-	}
-
-	// Pinning the skylink should also work now
-	err = r.SkynetSkylinkPinPost(skylink, pinlup)
-	if err != nil {
-		t.Fatal(err)
-	}
 }