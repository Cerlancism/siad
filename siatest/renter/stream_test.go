--- conflicted
+++ resolved
@@ -255,15 +255,9 @@
 		t.Fatal("Redundancy isn't decreasing", err)
 	}
 	// Bring up hosts to replace the ones that went offline.
-<<<<<<< HEAD
-	_, err = tg.AddNodeN(node.HostTemplate, hostsRemoved)
-	if err != nil {
-		t.Fatal("Failed to create a hosts", err)
-=======
 	_, err = tg.AddNodeN(node.HostTemplate, len(hostsRemoved))
 	if err != nil {
 		t.Fatal("Failed to replace hosts", err)
->>>>>>> 08ad7413
 	}
 	// Read the contents of the file from disk.
 	b, err := ioutil.ReadFile(localFile.Path())
