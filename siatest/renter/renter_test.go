--- conflicted
+++ resolved
@@ -5397,29 +5397,13 @@
 	cleanAndVerify(1, 0)
 }
 
-<<<<<<< HEAD
-// TestMemoryStatus checks the renter reported memory status against the
-// expected defaults.
-func TestMemoryStatus(t *testing.T) {
-=======
 // TestRenterRepairSize test the RepairSize field of the metadata
 func TestRenterRepairSize(t *testing.T) {
->>>>>>> d414321b
 	if testing.Short() {
 		t.SkipNow()
 	}
 	t.Parallel()
 
-<<<<<<< HEAD
-	testDir := renterTestDir(t.Name())
-	r, err := siatest.NewCleanNode(node.Renter(testDir))
-	if err != nil {
-		t.Fatal(err)
-	}
-	defer func() {
-		err = r.Close()
-		if err != nil {
-=======
 	// Create a group for testing
 	groupParams := siatest.GroupParams{
 		Hosts:   4,
@@ -5433,85 +5417,10 @@
 	}
 	defer func() {
 		if err := tg.Close(); err != nil {
->>>>>>> d414321b
 			t.Fatal(err)
 		}
 	}()
 
-<<<<<<< HEAD
-	ud := modules.MemoryManagerStatus{
-		Available: 1 << 17, // 128 KiB
-		Base:      1 << 17, // 128 KiB
-		Requested: 0,
-
-		PriorityAvailable: 1 << 17, // 128 KiB
-		PriorityBase:      1 << 17, // 128 KiB
-		PriorityRequested: 0,
-		PriorityReserve:   0,
-	}
-	uu := modules.MemoryManagerStatus{
-		Available: 1 << 17, // 128 KiB
-		Base:      1 << 17, // 128 KiB
-		Requested: 0,
-
-		PriorityAvailable: 1 << 17, // 128 KiB
-		PriorityBase:      1 << 17, // 128 KiB
-		PriorityRequested: 0,
-		PriorityReserve:   0,
-	}
-	reg := modules.MemoryManagerStatus{
-		Available: 1 << 17, // 128 KiB
-		Base:      1 << 17, // 128 KiB
-		Requested: 0,
-
-		PriorityAvailable: 1 << 17, // 128 KiB
-		PriorityBase:      1 << 17, // 128 KiB
-		PriorityRequested: 0,
-		PriorityReserve:   0,
-	}
-	sys := modules.MemoryManagerStatus{
-		Available: 1 << 16, // 64 KiB
-		Base:      1 << 16, // 64 KiB
-		Requested: 0,
-
-		PriorityAvailable: 1 << 17, // 128 KiB
-		PriorityBase:      1 << 17, // 128 KiB
-		PriorityRequested: 0,
-		PriorityReserve:   1 << 16, // 64 KiB
-	}
-	total := ud.Add(uu).Add(reg).Add(sys)
-
-	// Check response.
-	rg, err := r.RenterGet()
-	if err != nil {
-		t.Fatal(err)
-	}
-	ms := rg.MemoryStatus
-	if !reflect.DeepEqual(ms.UserDownload, ud) {
-		siatest.PrintJSON(ms.UserDownload)
-		siatest.PrintJSON(ud)
-		t.Fatal("ud")
-	}
-	if !reflect.DeepEqual(ms.UserUpload, uu) {
-		siatest.PrintJSON(ms.UserUpload)
-		siatest.PrintJSON(uu)
-		t.Fatal("uu")
-	}
-	if !reflect.DeepEqual(ms.Registry, reg) {
-		siatest.PrintJSON(ms.Registry)
-		siatest.PrintJSON(reg)
-		t.Fatal("reg")
-	}
-	if !reflect.DeepEqual(ms.System, sys) {
-		siatest.PrintJSON(ms.System)
-		siatest.PrintJSON(sys)
-		t.Fatal("sys")
-	}
-	if !reflect.DeepEqual(ms.MemoryManagerStatus, total) {
-		siatest.PrintJSON(ms.MemoryManagerStatus)
-		siatest.PrintJSON(total)
-		t.Fatal("total")
-=======
 	// Grab renter
 	r := tg.Renters()[0]
 
@@ -5567,6 +5476,100 @@
 			t.Log("Host loop failed", i)
 			t.Error(err)
 		}
->>>>>>> d414321b
+	}
+}
+
+// TestMemoryStatus checks the renter reported memory status against the
+// expected defaults.
+func TestMemoryStatus(t *testing.T) {
+	if testing.Short() {
+		t.SkipNow()
+	}
+	t.Parallel()
+
+	testDir := renterTestDir(t.Name())
+	r, err := siatest.NewCleanNode(node.Renter(testDir))
+	if err != nil {
+		t.Fatal(err)
+	}
+	defer func() {
+		err = r.Close()
+		if err != nil {
+			t.Fatal(err)
+		}
+	}()
+
+	ud := modules.MemoryManagerStatus{
+		Available: 1 << 17, // 128 KiB
+		Base:      1 << 17, // 128 KiB
+		Requested: 0,
+
+		PriorityAvailable: 1 << 17, // 128 KiB
+		PriorityBase:      1 << 17, // 128 KiB
+		PriorityRequested: 0,
+		PriorityReserve:   0,
+	}
+	uu := modules.MemoryManagerStatus{
+		Available: 1 << 17, // 128 KiB
+		Base:      1 << 17, // 128 KiB
+		Requested: 0,
+
+		PriorityAvailable: 1 << 17, // 128 KiB
+		PriorityBase:      1 << 17, // 128 KiB
+		PriorityRequested: 0,
+		PriorityReserve:   0,
+	}
+	reg := modules.MemoryManagerStatus{
+		Available: 1 << 17, // 128 KiB
+		Base:      1 << 17, // 128 KiB
+		Requested: 0,
+
+		PriorityAvailable: 1 << 17, // 128 KiB
+		PriorityBase:      1 << 17, // 128 KiB
+		PriorityRequested: 0,
+		PriorityReserve:   0,
+	}
+	sys := modules.MemoryManagerStatus{
+		Available: 1 << 16, // 64 KiB
+		Base:      1 << 16, // 64 KiB
+		Requested: 0,
+
+		PriorityAvailable: 1 << 17, // 128 KiB
+		PriorityBase:      1 << 17, // 128 KiB
+		PriorityRequested: 0,
+		PriorityReserve:   1 << 16, // 64 KiB
+	}
+	total := ud.Add(uu).Add(reg).Add(sys)
+
+	// Check response.
+	rg, err := r.RenterGet()
+	if err != nil {
+		t.Fatal(err)
+	}
+	ms := rg.MemoryStatus
+	if !reflect.DeepEqual(ms.UserDownload, ud) {
+		siatest.PrintJSON(ms.UserDownload)
+		siatest.PrintJSON(ud)
+		t.Fatal("ud")
+	}
+	if !reflect.DeepEqual(ms.UserUpload, uu) {
+		siatest.PrintJSON(ms.UserUpload)
+		siatest.PrintJSON(uu)
+		t.Fatal("uu")
+	}
+	if !reflect.DeepEqual(ms.Registry, reg) {
+		siatest.PrintJSON(ms.Registry)
+		siatest.PrintJSON(reg)
+		t.Fatal("reg")
+	}
+	if !reflect.DeepEqual(ms.System, sys) {
+		siatest.PrintJSON(ms.System)
+		siatest.PrintJSON(sys)
+		t.Fatal("sys")
+	}
+	if !reflect.DeepEqual(ms.MemoryManagerStatus, total) {
+		siatest.PrintJSON(ms.MemoryManagerStatus)
+		siatest.PrintJSON(total)
+		t.Fatal("total")
 	}
 }