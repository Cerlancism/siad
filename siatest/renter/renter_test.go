--- conflicted
+++ resolved
@@ -131,7 +131,6 @@
 	}
 }
 
-<<<<<<< HEAD
 // testSiafileTimestamps tests if timestamps are set correctly when creating,
 // uploading, downloading and modifying a file.
 func testSiafileTimestamps(t *testing.T, tg *siatest.TestGroup) {
@@ -142,7 +141,7 @@
 	beforeUploadTime := time.Now()
 
 	// Upload a new file.
-	_, rf, err := r.UploadNewFileBlocking(100+siatest.Fuzz(), 1, 1)
+	_, rf, err := r.UploadNewFileBlocking(100+siatest.Fuzz(), 1, 1, false)
 	if err != nil {
 		t.Fatal(err)
 	}
@@ -247,7 +246,9 @@
 	}
 	if fi2.ModTime != fi3.ModTime {
 		t.Fatal("ModTime changed after download")
-=======
+	}
+}
+
 // TestRenterThree executes a number of subtests using the same TestGroup to
 // save time on initialization
 func TestRenterThree(t *testing.T) {
@@ -294,7 +295,6 @@
 		t.Log("Expected", string(expected))
 		t.Log("Was", string(was))
 		t.Fatal("Renter's allowance doesn't match siatest.DefaultAllowance")
->>>>>>> 677ccc59
 	}
 }
 
@@ -551,7 +551,7 @@
 	// Upload file
 	dataPieces := uint64(1)
 	parityPieces := uint64(1)
-	_, err = r.Upload(lf, dataPieces, parityPieces)
+	_, err = r.Upload(lf, dataPieces, parityPieces, false)
 	if err != nil {
 		t.Fatal(err)
 	}
@@ -1169,13 +1169,8 @@
 	ct := crypto.TypeDefaultRenter
 	dataPieces := uint64(len(tg.Hosts())) - 1
 	parityPieces := uint64(1)
-<<<<<<< HEAD
 	chunkSize := siatest.ChunkSize(dataPieces, ct)
-	_, remoteFile, err := renter.UploadNewFileBlocking(int(chunkSize), dataPieces, parityPieces)
-=======
-	chunkSize := siatest.ChunkSize(uint64(dataPieces))
 	_, remoteFile, err := renter.UploadNewFileBlocking(int(chunkSize), dataPieces, parityPieces, false)
->>>>>>> 677ccc59
 	if err != nil {
 		t.Fatal(err)
 	}
