--- conflicted
+++ resolved
@@ -103,13 +103,12 @@
 	return lf.path
 }
 
-<<<<<<< HEAD
 // Size returns the size of the local file.
 func (lf *LocalFile) Size() int {
 	return lf.size
-=======
+}
+
 // Stat is a wrapper for os.Stat.
 func (lf *LocalFile) Stat() (os.FileInfo, error) {
 	return os.Stat(lf.path)
->>>>>>> 42394619
 }