package types

import (
<<<<<<< HEAD
	"reflect"
=======
>>>>>>> 6e98287c
	"strings"
	"testing"

	"gitlab.com/NebulousLabs/Sia/crypto"
	"gitlab.com/NebulousLabs/errors"
)

// TestFileContractTax probes the Tax function.
func TestTax(t *testing.T) {
	// Test explicit values for post-hardfork tax values.
	if Tax(1e9, NewCurrency64(125e9)).Cmp(NewCurrency64(4875e6)) != 0 {
		t.Error("tax is being calculated incorrectly")
	}
	if PostTax(1e9, NewCurrency64(125e9)).Cmp(NewCurrency64(120125e6)) != 0 {
		t.Error("tax is being calculated incorrectly")
	}

	// Test equivalency for a series of values.
	if testing.Short() {
		t.SkipNow()
	}
	// COMPATv0.4.0 - check at height 0.
	for i := uint64(0); i < 10e3; i++ {
		val := NewCurrency64((1e3 * i) + i)
		tax := Tax(0, val)
		postTax := PostTax(0, val)
		if val.Cmp(tax.Add(postTax)) != 0 {
			t.Error("tax calculation inconsistent for", i)
		}
	}
	// Check at height 1e9
	for i := uint64(0); i < 10e3; i++ {
		val := NewCurrency64((1e3 * i) + i)
		tax := Tax(1e9, val)
		postTax := PostTax(1e9, val)
		if val.Cmp(tax.Add(postTax)) != 0 {
			t.Error("tax calculation inconsistent for", i)
		}
	}
}

// TestEAFundRevision probes the EAFundRevision function
func TestEAFundRevision(t *testing.T) {
	mock := func(renterFunds, hostCollateral uint64) FileContractRevision {
		return FileContractRevision{
			NewValidProofOutputs: []SiacoinOutput{
				{Value: NewCurrency64(renterFunds)},
				{Value: ZeroCurrency},
			},
			NewMissedProofOutputs: []SiacoinOutput{
				{Value: NewCurrency64(renterFunds)},
				{Value: NewCurrency64(hostCollateral)},
				{Value: ZeroCurrency},
			},
		}
	}

	// expect no error if amount is less than or equal to the renter funds
	rev := mock(100, 0)
	_, err := rev.EAFundRevision(NewCurrency64(99))
	if err != nil {
		t.Fatalf("Unexpected error '%v'", err)
	}
	_, err = rev.EAFundRevision(NewCurrency64(100))
	if err != nil {
		t.Fatalf("Unexpected error '%v'", err)
	}

	// expect ErrRevisionCostTooHigh
	rev = mock(100, 0)
	_, err = rev.EAFundRevision(NewCurrency64(100 + 1))
	if !errors.Contains(err, ErrRevisionCostTooHigh) {
		t.Fatalf("Expected error '%v' but received '%v'  ", ErrRevisionCostTooHigh, err)
	}

	// expect ErrRevisionCostTooHigh
	rev = mock(100, 0)
	rev.SetMissedRenterPayout(NewCurrency64(99))
	_, err = rev.EAFundRevision(NewCurrency64(100))
	if !errors.Contains(err, ErrRevisionCostTooHigh) {
		t.Fatalf("Expected error '%v' but received '%v'  ", ErrRevisionCostTooHigh, err)
	}

	// expect no error if amount is less than or equal to the host collateral
	rev = mock(100, 100)
	_, err = rev.EAFundRevision(NewCurrency64(99))
	if err != nil {
		t.Fatalf("Unexpected error '%v'", err)
	}
	_, err = rev.EAFundRevision(NewCurrency64(100))
	if err != nil {
		t.Fatalf("Unexpected error '%v'", err)
	}

	// verify funds moved to the appropriate outputs
	existing := mock(100, 0)
	amount := NewCurrency64(99)
	payment, err := existing.EAFundRevision(amount)
	if err != nil {
		t.Fatalf("Unexpected error '%v'", err)
	}
	if !existing.ValidRenterPayout().Sub(payment.ValidRenterPayout()).Equals(amount) {
		t.Fatal("Unexpected payout moved from renter to host")
	}
	if !payment.ValidHostPayout().Sub(existing.ValidHostPayout()).Equals(amount) {
		t.Fatal("Unexpected payout moved from renter to host")
	}
	if !payment.MissedHostPayout().Sub(existing.MissedHostPayout()).Equals(amount) {
		t.Fatal("Unexpected payout moved from renter to host")
	}
	if !payment.MissedRenterOutput().Value.Equals(existing.MissedRenterOutput().Value.Sub(amount)) {
		t.Fatal("Unexpected payout moved from renter to void")
	}
	pmvo, err1 := payment.MissedVoidOutput()
	emvo, err2 := existing.MissedVoidOutput()
	if err := errors.Compose(err1, err2); err != nil {
		t.Fatal(err)
	}
	if !pmvo.Value.Equals(emvo.Value) {
		t.Fatal("Unexpected payout moved from renter to void")
	}
}

// TestPaymentRevision probes the PaymentRevision function
func TestPaymentRevision(t *testing.T) {
	mock := func(renterFunds, hostCollateral uint64) FileContractRevision {
		return FileContractRevision{
			NewValidProofOutputs: []SiacoinOutput{
				{Value: NewCurrency64(renterFunds)},
				{Value: ZeroCurrency},
			},
			NewMissedProofOutputs: []SiacoinOutput{
				{Value: NewCurrency64(renterFunds)},
				{Value: NewCurrency64(hostCollateral)},
				{Value: ZeroCurrency},
			},
		}
	}

	// expect no error if amount is less than or equal to the renter funds
	rev := mock(100, 0)
	_, err := rev.PaymentRevision(NewCurrency64(99))
	if err != nil {
		t.Fatalf("Unexpected error '%v'", err)
	}
	_, err = rev.PaymentRevision(NewCurrency64(100))
	if err != nil {
		t.Fatalf("Unexpected error '%v'", err)
	}

	// expect ErrRevisionCostTooHigh
	rev = mock(100, 0)
	_, err = rev.PaymentRevision(NewCurrency64(100 + 1))
	if !errors.Contains(err, ErrRevisionCostTooHigh) {
		t.Fatalf("Expected error '%v' but received '%v'  ", ErrRevisionCostTooHigh, err)
	}

	// expect ErrRevisionCostTooHigh
	rev = mock(100, 0)
	rev.SetMissedRenterPayout(NewCurrency64(99))
	_, err = rev.PaymentRevision(NewCurrency64(100))
	if !errors.Contains(err, ErrRevisionCostTooHigh) {
		t.Fatalf("Expected error '%v' but received '%v'  ", ErrRevisionCostTooHigh, err)
	}

	// expect no error if amount is less than or equal to the host collateral
	rev = mock(100, 100)
	_, err = rev.PaymentRevision(NewCurrency64(99))
	if err != nil {
		t.Fatalf("Unexpected error '%v'", err)
	}
	_, err = rev.PaymentRevision(NewCurrency64(100))
	if err != nil {
		t.Fatalf("Unexpected error '%v'", err)
	}

	// expect error if void output is missing
	rev = mock(100, 100)
	rev.NewMissedProofOutputs = append([]SiacoinOutput{}, rev.NewMissedProofOutputs[0], rev.NewMissedProofOutputs[1])
	_, err = rev.PaymentRevision(NewCurrency64(100))
	if err == nil || !strings.Contains(err.Error(), "void output is missing") {
		t.Fatalf("Unexpected error '%v'", err)
	}

	// verify funds moved to the appropriate outputs
	existing := mock(100, 0)
	amount := NewCurrency64(99)
	payment, err := existing.PaymentRevision(amount)
	if err != nil {
		t.Fatalf("Unexpected error '%v'", err)
	}
	if !existing.ValidRenterPayout().Sub(payment.ValidRenterPayout()).Equals(amount) {
		t.Fatal("Unexpected payout moved from renter to host")
	}
	if !payment.ValidHostPayout().Sub(existing.ValidHostPayout()).Equals(amount) {
		t.Fatal("Unexpected payout moved from renter to host")
	}
	if !payment.MissedRenterOutput().Value.Equals(existing.MissedRenterOutput().Value.Sub(amount)) {
		t.Fatal("Unexpected payout moved from renter to void")
	}
	pmvo, err1 := payment.MissedVoidOutput()
	emvo, err2 := existing.MissedVoidOutput()
	if err := errors.Compose(err1, err2); err != nil {
		t.Fatal(err)
	}
	if !pmvo.Value.Equals(emvo.Value.Add(amount)) {
		t.Fatal("Unexpected payout moved from renter to void")
	}
}

// TestExecuteProgramRevision probes the ExecuteProgramRevision function
func TestExecuteProgramRevision(t *testing.T) {
	mock := func(renterFunds, missedHostPayout uint64) FileContractRevision {
		return FileContractRevision{
			NewValidProofOutputs: []SiacoinOutput{
				{Value: NewCurrency64(renterFunds)},
				{Value: ZeroCurrency},
			},
			NewMissedProofOutputs: []SiacoinOutput{
				{Value: NewCurrency64(renterFunds)},
				{Value: NewCurrency64(missedHostPayout)},
				{Value: ZeroCurrency},
			},
			NewRevisionNumber: 1,
		}
	}

	// expect no error if amount is less than or equal to the renter funds
	rev := mock(100, 50)
	_, err := rev.ExecuteProgramRevision(2, NewCurrency64(49), crypto.Hash{}, 0)
	if err != nil {
		t.Fatalf("Unexpected error '%v'", err)
	}
	_, err = rev.ExecuteProgramRevision(2, NewCurrency64(50), crypto.Hash{}, 0)
	if err != nil {
		t.Fatalf("Unexpected error '%v'", err)
	}

	// expect an error if the revision number didn't increase.
	rev = mock(100, 50)
	_, err = rev.ExecuteProgramRevision(0, NewCurrency64(49), crypto.Hash{}, 0)
	if err != ErrRevisionNotIncremented {
		t.Fatal("expected ErrRevisionNotIncremented but got", err)
	}
	_, err = rev.ExecuteProgramRevision(1, NewCurrency64(49), crypto.Hash{}, 0)
	if err != ErrRevisionNotIncremented {
		t.Fatal("expected ErrRevisionNotIncremented but got", err)
	}

	// expect an error if we transfer more than the the host's missed output.
	rev = mock(100, 50)
	_, err = rev.ExecuteProgramRevision(2, rev.MissedHostPayout().Add64(1), crypto.Hash{}, 0)
	if !errors.Contains(err, ErrRevisionCostTooHigh) {
		t.Fatalf("Expected error '%v' but received '%v'  ", ErrRevisionCostTooHigh, err)
	}

	// expect an error if the void output is missing.
	rev = mock(100, 50)
	rev.NewMissedProofOutputs = rev.NewMissedProofOutputs[:2]
	_, err = rev.ExecuteProgramRevision(2, NewCurrency64(50), crypto.Hash{}, 0)
	if !strings.Contains(err.Error(), "failed to get void payout") {
		t.Fatalf("expected failure due to missing void payout but got %v", err)
	}

	// verify funds moved to the appropriate outputs
	rev = mock(100, 50)
	transfer := NewCurrency64(50)
	revision, err := rev.ExecuteProgramRevision(2, transfer, crypto.Hash{}, 0)
	if err != nil {
		t.Fatalf("Unexpected error '%v'", err)
	}
	// Valid outputs should stay the same.
	if !reflect.DeepEqual(rev.NewValidProofOutputs, revision.NewValidProofOutputs) {
		t.Fatal("valid outputs changed")
	}
	// Missed renter output should stay the same.
	if !rev.MissedRenterPayout().Equals(revision.MissedRenterPayout()) {
		t.Fatal("missed renter payout changed")
	}
	// Check money moved from host.
	fromHost := rev.MissedHostPayout().Sub(revision.MissedHostPayout())
	if !fromHost.Equals(transfer) {
		t.Fatal("money moved to void doesn't match transfer")
	}
	// Check money moved to void.
	newVoid, _ := revision.MissedVoidPayout()
	oldVoid, _ := rev.MissedVoidPayout()
	if !newVoid.Sub(oldVoid).Equals(transfer) {
		t.Fatal("money moved to void doesn't match transfer")
	}
}<|MERGE_RESOLUTION|>--- conflicted
+++ resolved
@@ -1,10 +1,7 @@
 package types
 
 import (
-<<<<<<< HEAD
 	"reflect"
-=======
->>>>>>> 6e98287c
 	"strings"
 	"testing"
 
