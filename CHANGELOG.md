--- conflicted
+++ resolved
@@ -22,17 +22,14 @@
  -
 
 **Bugs Fixed**
-<<<<<<< HEAD
  - 
  -
  -
  -
  -
  -
-=======
  - Fixed `siac skynet ls` not working when files were passed as input. It is now
    able to access specific files in the Skynet folder.
->>>>>>> 9b80cbfe
 
 **Other**
  - 
