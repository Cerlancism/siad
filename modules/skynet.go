package modules

import (
	"io"
	"math"
	"os"
	"path/filepath"
	"strings"
	"time"

	"gitlab.com/NebulousLabs/Sia/skykey"
)

var (
	// SkyfileFormatNotSpecified is the default format for the endpoint when the
	// format isn't specified explicitly.
	SkyfileFormatNotSpecified = SkyfileFormat("")
	// SkyfileFormatConcat returns the skyfiles in a concatenated manner.
	SkyfileFormatConcat = SkyfileFormat("concat")
	// SkyfileFormatTar returns the skyfiles as a .tar.
	SkyfileFormatTar = SkyfileFormat("tar")
	// SkyfileFormatTarGz returns the skyfiles as a .tar.gz.
	SkyfileFormatTarGz = SkyfileFormat("targz")
	// SkyfileFormatZip returns the skyfiles as a .zip.
	SkyfileFormatZip = SkyfileFormat("zip")
)

// SkyfileSubfiles contains the subfiles of a skyfile, indexed by their
// filename.
type SkyfileSubfiles map[string]SkyfileSubfileMetadata

// SkyfileUploadParameters establishes the parameters such as the intra-root
// erasure coding.
type SkyfileUploadParameters struct {
	// SiaPath defines the siapath that the skyfile is going to be uploaded to.
	// Recommended that the skyfile is placed in /var/skynet
	SiaPath SiaPath `json:"siapath"`

	// DryRun allows to retrieve the skylink without actually uploading the file
	// to the Sia network.
	DryRun bool `json:"dryrun"`

	// Force determines whether the upload should overwrite an existing siafile
	// at 'SiaPath'. If set to false, an error will be returned if there is
	// already a file or folder at 'SiaPath'. If set to true, any existing file
	// or folder at 'SiaPath' will be deleted and overwritten.
	Force bool `json:"force"`

	// Root determines whether the upload should treat the filepath as a path
	// from system root, or if the path should be from /var/skynet.
	Root bool `json:"root"`

	// The base chunk is always uploaded with a 1-of-N erasure coding setting,
	// meaning that only the redundancy needs to be configured by the user.
	BaseChunkRedundancy uint8 `json:"basechunkredundancy"`

	// This metadata will be included in the base chunk, meaning that this
	// metadata is visible to the downloader before any of the file data is
	// visible.
	FileMetadata SkyfileMetadata `json:"filemetadata"`

	// Reader supplies the file data for the skyfile.
	Reader io.Reader `json:"reader"`

	// SkykeyName is the name of the Skykey that should be used to encrypt the
	// Skyfile.
	SkykeyName string `json:"skykeyname"`

	// SkykeyID is the ID of Skykey that should be used to encrypt the file.
	SkykeyID skykey.SkykeyID `json:"skykeyid"`

	// If Encrypt is set to true and one of SkykeyName or SkykeyID was set, a
	// Skykey will be derived from the Master Skykey found under that name/ID to
	// be used for this specific upload.
	FileSpecificSkykey skykey.Skykey
}

// SkyfileMultipartUploadParameters defines the parameters specific to multipart
// uploads. See SkyfileUploadParameters for a detailed description of the
// fields.
type SkyfileMultipartUploadParameters struct {
	SiaPath             SiaPath
	Force               bool
	Root                bool
	BaseChunkRedundancy uint8
	Reader              io.Reader

	// Filename indicates the filename of the skyfile.
	Filename string

	// DefaultPath indicates the default file to be opened when opening skyfiles
	// that contain directories. If set to empty string no file will be opened
	// by default.
	DefaultPath string

	// DisableDefaultPath prevents the usage of DefaultPath. As a result no
	// content will be automatically served for the skyfile.
	DisableDefaultPath bool

	// ContentType indicates the media type of the data supplied by the reader.
	ContentType string
}

// SkyfilePinParameters defines the parameters specific to pinning a skylink.
// See SkyfileUploadParameters for a detailed description of the fields.
type SkyfilePinParameters struct {
	SiaPath             SiaPath `json:"siapath"`
	Force               bool    `json:"force"`
	Root                bool    `json:"root"`
	BaseChunkRedundancy uint8   `json:"basechunkredundancy"`
}

// SkynetPortal contains information identifying a Skynet portal.
type SkynetPortal struct {
	Address NetAddress `json:"address"` // the IP or domain name of the portal. Must be a valid network address
	Public  bool       `json:"public"`  // indicates whether the portal can be accessed publicly or not
}

// SkyfileMetadata is all of the metadata that gets placed into the first 4096
// bytes of the skyfile, and is used to set the metadata of the file when
// writing back to disk. The data is json-encoded when it is placed into the
// leading bytes of the skyfile, meaning that this struct can be extended
// without breaking compatibility.
type SkyfileMetadata struct {
	Filename string          `json:"filename,omitempty"`
	Length   uint64          `json:"length,omitempty"`
	Mode     os.FileMode     `json:"mode,omitempty"`
	Subfiles SkyfileSubfiles `json:"subfiles,omitempty"`

	// DefaultPath indicates what content to serve if the user has not specified
	// a path and the user is not trying to download the Skylink as an archive.
	// If left empty, it will be interpreted as "index.html" on download, if the
	// skyfile contains such a file, or the only file in the skyfile, if the
	// skyfile contains a single file.
	DefaultPath string `json:"defaultpath,omitempty"`
	// DisableDefaultPath prevents the usage of DefaultPath. As a result no
	// content will be automatically served for the skyfile.
	DisableDefaultPath bool `json:"disabledefaultpath,omitempty"`
}

// ForPath returns a subset of the SkyfileMetadata that contains all of the
// subfiles for the given path. The path can lead to both a directory or a file.
// Note that this method will return the subfiles with offsets relative to the
// given path, so if a directory is requested, the subfiles in that directory
// will start at offset 0, relative to the path.
func (sm SkyfileMetadata) ForPath(path string) (SkyfileMetadata, bool, uint64, uint64) {
	// All paths must be absolute.
	path = EnsurePrefix(path, "/")
	metadata := SkyfileMetadata{
		Filename: path,
		Subfiles: make(SkyfileSubfiles),
	}

	// Try to find an exact match
	var isFile bool
	for _, sf := range sm.Subfiles {
		if EnsurePrefix(sf.Filename, "/") == path {
			isFile = true
			metadata.Subfiles[sf.Filename] = sf
			break
		}
	}

	// If there is no exact match look for directories.
	pathDir := EnsureSuffix(path, "/")
	if len(metadata.Subfiles) == 0 {
		for _, sf := range sm.Subfiles {
			// Check if the given file's path starts with `pathDir`.
			if strings.HasPrefix(EnsurePrefix(sf.Filename, "/"), pathDir) {
				metadata.Subfiles[sf.Filename] = sf
			}
		}
	}
	offset := metadata.offset()
	if offset > 0 {
		for _, sf := range metadata.Subfiles {
			sf.Offset -= offset
			metadata.Subfiles[sf.Filename] = sf
		}
	}
	// Set the metadata length by summing up the length of the subfiles.
	for _, file := range metadata.Subfiles {
		metadata.Length += file.Len
	}
	return metadata, isFile, offset, metadata.size()
}

// ContentType returns the Content Type of the data. We only return a
// content-type if it has exactly one subfile. As that is the only case where we
// can be sure of it.
func (sm SkyfileMetadata) ContentType() string {
	if len(sm.Subfiles) == 1 {
		for _, sf := range sm.Subfiles {
			return sf.ContentType
		}
	}
	return ""
}

// IsDirectory returns true if the SkyfileMetadata represents a directory.
func (sm SkyfileMetadata) IsDirectory() bool {
	if len(sm.Subfiles) > 1 {
		return true
	}
	if len(sm.Subfiles) == 1 {
		var name string
		for _, sf := range sm.Subfiles {
			name = sf.Filename
			break
		}
		if sm.Filename != name {
			return true
		}
	}
	return false
}

// size returns the total size, which is the sum of the length of all subfiles.
func (sm SkyfileMetadata) size() uint64 {
	var total uint64
	for _, sf := range sm.Subfiles {
		total += sf.Len
	}
	return total
}

// offset returns the offset of the subfile with the smallest offset.
func (sm SkyfileMetadata) offset() uint64 {
	if len(sm.Subfiles) == 0 {
		return 0
	}
	var min uint64 = math.MaxUint64
	for _, sf := range sm.Subfiles {
		if sf.Offset < min {
			min = sf.Offset
		}
	}
	return min
}

// SkyfileSubfileMetadata is all of the metadata that belongs to a subfile in a
// skyfile. Most importantly it contains the offset at which the subfile is
// written and its length. Its filename can potentially include a '/' character
// as nested files and directories are allowed within a single Skyfile, but it
// is not allowed to contain ./, ../, be empty, or start with a forward slash.
type SkyfileSubfileMetadata struct {
	FileMode    os.FileMode `json:"mode,omitempty,siamismatch"` // different json name for compat reasons
	Filename    string      `json:"filename,omitempty"`
	ContentType string      `json:"contenttype,omitempty"`
	Offset      uint64      `json:"offset,omitempty"`
	Len         uint64      `json:"len,omitempty"`
}

// IsDir implements the os.FileInfo interface for SkyfileSubfileMetadata.
func (sm SkyfileSubfileMetadata) IsDir() bool {
	return false
}

// IsHTML returns whether or not this subfile is an HTML file
func (sm SkyfileSubfileMetadata) IsHTML() bool {
	extension := filepath.Ext(sm.Filename)
	return extension == ".html" || extension == ".htm"
}

// Mode implements the os.FileInfo interface for SkyfileSubfileMetadata.
func (sm SkyfileSubfileMetadata) Mode() os.FileMode {
	return sm.FileMode
}

// ModTime implements the os.FileInfo interface for SkyfileSubfileMetadata.
func (sm SkyfileSubfileMetadata) ModTime() time.Time {
	return time.Time{} // no modtime available
}

// Name implements the os.FileInfo interface for SkyfileSubfileMetadata.
func (sm SkyfileSubfileMetadata) Name() string {
	return filepath.Base(sm.Filename)
}

// Size implements the os.FileInfo interface for SkyfileSubfileMetadata.
func (sm SkyfileSubfileMetadata) Size() int64 {
	return int64(sm.Len)
}

// Sys implements the os.FileInfo interface for SkyfileSubfileMetadata.
func (sm SkyfileSubfileMetadata) Sys() interface{} {
	return nil
}

// SkyfileFormat is the file format the API uses to return a Skyfile as.
type SkyfileFormat string

<<<<<<< HEAD
var (
	// SkyfileFormatNotSpecified is the default format for the endpoint when the
	// format isn't specified explicitly.
	SkyfileFormatNotSpecified = SkyfileFormat("")
	// SkyfileFormatConcat returns the skyfiles in a concatenated manner.
	SkyfileFormatConcat = SkyfileFormat("concat")
	// SkyfileFormatRaw returns the raw data for a skyfile.
	SkyfileFormatRaw = SkyfileFormat("raw")
	// SkyfileFormatTar returns the skyfiles as a .tar.
	SkyfileFormatTar = SkyfileFormat("tar")
	// SkyfileFormatTarGz returns the skyfiles as a .tar.gz.
	SkyfileFormatTarGz = SkyfileFormat("targz")
	// SkyfileFormatZip returns the skyfiles as a .zip.
	SkyfileFormatZip = SkyfileFormat("zip")
)

=======
>>>>>>> 402010c6
// Extension returns the extension for the format
func (sf SkyfileFormat) Extension() string {
	switch sf {
	case SkyfileFormatZip:
		return ".zip"
	case SkyfileFormatTar:
		return ".tar"
	case SkyfileFormatTarGz:
		return ".tar.gz"
	default:
		return ""
	}
}

// IsArchive returns true if the format is an archive.
func (sf SkyfileFormat) IsArchive() bool {
	return sf == SkyfileFormatTar ||
		sf == SkyfileFormatTarGz ||
		sf == SkyfileFormatZip
}<|MERGE_RESOLUTION|>--- conflicted
+++ resolved
@@ -17,6 +17,7 @@
 	SkyfileFormatNotSpecified = SkyfileFormat("")
 	// SkyfileFormatConcat returns the skyfiles in a concatenated manner.
 	SkyfileFormatConcat = SkyfileFormat("concat")
+	SkyfileFormatRaw    = SkyfileFormat("raw")
 	// SkyfileFormatTar returns the skyfiles as a .tar.
 	SkyfileFormatTar = SkyfileFormat("tar")
 	// SkyfileFormatTarGz returns the skyfiles as a .tar.gz.
@@ -290,25 +291,6 @@
 // SkyfileFormat is the file format the API uses to return a Skyfile as.
 type SkyfileFormat string
 
-<<<<<<< HEAD
-var (
-	// SkyfileFormatNotSpecified is the default format for the endpoint when the
-	// format isn't specified explicitly.
-	SkyfileFormatNotSpecified = SkyfileFormat("")
-	// SkyfileFormatConcat returns the skyfiles in a concatenated manner.
-	SkyfileFormatConcat = SkyfileFormat("concat")
-	// SkyfileFormatRaw returns the raw data for a skyfile.
-	SkyfileFormatRaw = SkyfileFormat("raw")
-	// SkyfileFormatTar returns the skyfiles as a .tar.
-	SkyfileFormatTar = SkyfileFormat("tar")
-	// SkyfileFormatTarGz returns the skyfiles as a .tar.gz.
-	SkyfileFormatTarGz = SkyfileFormat("targz")
-	// SkyfileFormatZip returns the skyfiles as a .zip.
-	SkyfileFormatZip = SkyfileFormat("zip")
-)
-
-=======
->>>>>>> 402010c6
 // Extension returns the extension for the format
 func (sf SkyfileFormat) Extension() string {
 	switch sf {
