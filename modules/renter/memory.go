package renter

// TODO: Move the memory manager to its own package.

// TODO: Add functions that allow a caller to increase or decrease the base
// memory for the memory manager.

import (
	"container/list"
	"context"
	"runtime"
	"runtime/debug"
	"sync"

	"gitlab.com/NebulousLabs/Sia/build"
	"gitlab.com/NebulousLabs/Sia/modules"
)

const (
	// memoryPriorityStarvationMultiple controls the amount of memory that needs
	// to be granted consecutively to high priority tasks before a low priority
	// task will be bumped into the high priority queue. For example, take a
	// multiple of 4 and a base memory of 1 GB. If 4 GB of memory is granted to
	// high priority tasks in a row, then this will trigger some of the low
	// priority tasks in the low priority queue to be bumped into the high
	// priority queue, ensuring that all tasks get access to memory even if
	// there is a continuous stream of high priority tasks.
	memoryPriorityStarvationMultiple = 4

	// memoryPriorityStarvationDivisor controls how many low priority items get
	// bumped into the high priority queue when starvation protection is
	// triggered. For example, take a divisor of 4 and a base memory of 1 GB.
	// When starvation is triggered, low priority items will be moved into the
	// high priority queue until a total of 250 MB or more of low priority items
	// have been added to the high priority queue.
	memoryPriorityStarvationDivisor = 4
)

// memoryManager can handle requests for memory and returns of memory. The
// memory manager is initialized with a base amount of memory and it will allow
// up to that much memory to be requested simultaneously. Beyond that, it will
// block on calls to 'managedGetMemory' until enough memory has been returned to
// allow the request. High priority memory will be unblocked first, otherwise
// memory will be unblocked in a FIFO.
//
// The memory manager will put aside 'priorityReserve' memory for high priority
// requests. Lower priority requests will not be able to use this memory. This
// allows high priority requests in low volume to experience zero wait time even
// if there are a high volume of low priority requests.
//
// If a request is made that exceeds the base memory, the memory manager will
// block until all memory is available, and then grant the request, blocking all
// future requests for memory until the memory is returned. This allows large
// requests to go through even if there is not enough base memory.
//
// The memoryManager keeps track of how much memory has been returned since the
// last manual call to runtime.GC(). After enough memory has been returned since
// the previous manual call, the memoryManager will run a manual call to
// runtime.GC() and follow that up with a call to debug.FreeOSMemory(). This has
// been shown in production to significantly reduce the amount of RES that siad
// consumes, without a significant hit to performance.
//
// Note that if a large low priority request comes in, it is possible for that
// large request to block higher priority requests because the memory manager
// will prefer to keep the memory footprint as close as possible to the
// initialized size rather than continue to allow high priority requests to go
// through when more than all of the memory has been used up.
//
// Note that there is a limited starvation prevention mechanism in place. If a
// large number of high priority requests are coming through, at a small ratio
// the lower priority requests will be bumped in priority.
type memoryManager struct {
	available           uint64 // Total memory remaining.
	base                uint64 // Initial memory.
	memSinceGC          uint64 // Counts allocations to trigger a manual GC.
	memSinceLowPriority uint64 // Counts allocations to bump low priority requests.
	priorityReserve     uint64 // Memory set aside for priority requests.
	underflow           uint64 // Large requests cause underflow.

	fifo         *memoryQueue
	priorityFifo *memoryQueue

	// The blocking channel receives a message (sent in a non-blocking way)
	// every time a request blocks for more memory. This is used in testing to
	// ensure that requests which are made in goroutines can be received in a
	// deterministic order.
	blocking chan struct{}
	mu       sync.Mutex
	stop     <-chan struct{}
}

// memoryRequest is a single thread that is blocked while waiting for memory.
type memoryRequest struct {
	amount   uint64
	canceled chan struct{}
	done     chan struct{}
}

// memoryQueue is a queue of memory requests.
type memoryQueue struct {
	*list.List
}

// newMemoryQueue initializes a new queue.
func newMemoryQueue() *memoryQueue {
	return &memoryQueue{
		List: list.New(),
	}
}

// Pop removes the first element of the queue.
func (queue *memoryQueue) Pop() *memoryRequest {
	mr := queue.Front()
	if mr == nil {
		return nil
	}
	return queue.List.Remove(mr).(*memoryRequest)
}

// handleStarvation will check whether high priority items have spent a
// significant amount of time blocking low priority items. If low priority items
// have not had a turn in a while, handleStarvation will bump a couple of low
// priority items into the high priority queue, to ensure that all tasks
// eventually get memory.
func (mm *memoryManager) handleStarvation() {
	// Unless there has been a long starvation period, do not bump any low
	// priority tasks.
	if mm.memSinceLowPriority < mm.base*memoryPriorityStarvationMultiple {
		return
	}
	// Bump a limited number of low priority items into the high priority queue.
	totalBumped := uint64(0)
	for totalBumped < mm.base/memoryPriorityStarvationDivisor && mm.fifo.Len() > 0 {
		req := mm.fifo.Pop()
		totalBumped += req.amount
		mm.priorityFifo.PushBack(req)
	}
	// Reset the starvation tracker.
	mm.memSinceLowPriority = 0
}

// try will try to get the amount of memory requested from the manger, returning
// true if the attempt is successful, and false if the attempt is not.  In the
// event that the attempt is successful, the internal state of the memory
// manager will be updated to reflect the granted request.
func (mm *memoryManager) try(amount uint64, priority bool) (success bool) {
	// Defer a function to check whether a low priority memory request has been
	// granted. If so, reset the starvation tracker.
	defer func() {
		if success && !priority {
			mm.memSinceLowPriority = 0
		}
	}()

	// If there is enough memory available, then the request can be granted. For
	// non-priority memory, we compare the amount available to the amount being
	// requested plus the priority reserve to ensure that the total amount of
	// memory left is more than the priority reserve when the requested amount
	// is subtracted. For priority memory, we only check that the amount
	// requested is less than the total amount available.
	//
	// If the request is larger than the total amount of memory that the memory
	// manager is allowed to pass out, then the request will be granted only if
	// all of the memory is available.
	if mm.available >= (amount+mm.priorityReserve) || (priority && mm.available >= amount) {
		// There is enough memory, decrement the memory and return.
		mm.available -= amount
		return true
	} else if mm.available == mm.base {
		// The amount of memory being requested is greater than the amount of
		// memory available, but no memory is currently in use. Note that edge
		// cases around the priority memory limit need to be respected - if this
		// is a low priority request it may not consume the entire set of
		// available memory.
		if amount <= mm.available {
			mm.available -= amount
		} else {
			mm.available = 0
			mm.underflow = amount - mm.base
		}
		return true
	}
	return false
}

// Request is a blocking request for memory. The request will return
// when the memory has been acquired, or when the given context gets canceled.
// If 'false' is returned, it means that the function returned before the memory
// could be allocated.
func (mm *memoryManager) Request(ctx context.Context, amount uint64, priority bool) bool {
	// If this is a priority request and the low priority fifo is not empty,
	// increment the starvation tracker, because either this request will be
	// granted or this request will be put in the queue to fire ahead of any low
	// priority request currently in the queue.
	mm.mu.Lock()
	if priority && mm.fifo.Len() != 0 {
		mm.memSinceLowPriority += amount
		mm.handleStarvation()
	}
	// Try to request the memory.
	shouldTry := mm.priorityFifo.Len() == 0 && (priority || mm.fifo.Len() == 0)
	if shouldTry && mm.try(amount, priority) {
		mm.mu.Unlock()
		return true
	}
	// There is not enough memory available for this request, join the fifo.
	myRequest := &memoryRequest{
		amount:   amount,
		canceled: make(chan struct{}),
		done:     make(chan struct{}),
	}

	// Keep track of the list element so we remove it in case we time out
	var el *list.Element
	if priority {
		el = mm.priorityFifo.PushBack(myRequest)
	} else {
		el = mm.fifo.PushBack(myRequest)
	}
	mm.mu.Unlock()

	// Send a note that a thread is now blocking. This is only used in testing,
	// to ensure that the test can have multiple threads blocking for memory
	// which block in a determinstic order.
	if build.Release == "testing" {
		select {
		case mm.blocking <- struct{}{}:
		default:
		}
	}

	// Block until memory is available or until shutdown/timeout. The thread
	// that closes the 'available' channel will also handle updating the
	// memoryManager variables.
	select {
	case <-myRequest.done:
		return true
	case <-ctx.Done():
		close(myRequest.canceled)
<<<<<<< HEAD
=======

		// Try and remove the element from the queue, this is pure cosmetical
		// and will make sure the requested memory in the MemoryStatus more
		// accurately reflects the actual memory being requested still. There's
		// an edge case where the element has been moved to the priority queue
		// due to the starvation code, in which case the remove here won't be
		// successful.
		mm.mu.Lock()
		if priority {
			mm.priorityFifo.Remove(el)
		} else {
			mm.fifo.Remove(el)
		}
		mm.mu.Unlock()
>>>>>>> 5dc19379
		return false
	case <-mm.stop:
		return false
	}
}

// Return will return memory to the manager, waking any blocking threads which
// now have enough memory to proceed.
func (mm *memoryManager) Return(amount uint64) {
	mm.mu.Lock()
	defer mm.mu.Unlock()

	// Check how much memory has been returned since the last call to
	// runtime.GC(). If enough memory has been returned, call runtime.GC()
	// manually and reset the counter.
	mm.memSinceGC += amount
	if mm.memSinceGC > memoryDefault {
		runtime.GC()
		debug.FreeOSMemory()
		mm.memSinceGC = 0
	}

	// Add the remaining memory to the pool of available memory, clearing out
	// the underflow if needed.
	if mm.underflow > 0 && amount <= mm.underflow {
		// Not even enough memory has been returned to clear the underflow.
		// Reduce the underflow amount and return.
		mm.underflow -= amount
		return
	} else if mm.underflow > 0 && amount > mm.underflow {
		amount -= mm.underflow
		mm.underflow = 0
	}
	mm.available += amount

	// Sanity check - the amount of memory available should not exceed the base
	// unless the memory manager is being used incorrectly.
	if mm.available > mm.base {
		build.Critical("renter memory manager being used incorrectly, too much memory returned")
		mm.available = mm.base
	}

	// Release as many of the priority threads blocking in the fifo as possible.
	for mm.priorityFifo.Len() > 0 {
		req := mm.priorityFifo.Pop()

<<<<<<< HEAD
		// Ignore the request in case it got canceled
=======
		// Check whether the request got canceled, if so ignore it and continue
>>>>>>> 5dc19379
		select {
		case <-req.canceled:
			continue
		default:
		}

		// Check whether the starvation tracker thinks that low priority
		// requests should be bumped to the high priority queue. This is done to
		// prevent the high priority requests from fully starving the low
		// priority requests.
		if !mm.try(req.amount, memoryPriorityHigh) {
			// There is not enough memory to grant the next request, meaning no
			// future requests should be checked either.
			mm.priorityFifo.PushFront(req)
			return
		}
		// There is enough memory to grant the next request. Unblock that
		// request and continue checking the next requests.
		close(req.done)
	}

	// Release as many of the threads blocking in the fifo as possible.
	for mm.fifo.Len() > 0 {
		req := mm.fifo.Pop()

<<<<<<< HEAD
		// Ignore the request in case it got canceled
=======
		// Check whether the request got canceled, if so ignore it and continue
>>>>>>> 5dc19379
		select {
		case <-req.canceled:
			continue
		default:
		}

		if !mm.try(req.amount, memoryPriorityLow) {
			// There is not enough memory to grant the next request, meaning no
			// future requests should be checked either.
			mm.fifo.PushFront(req)
			return
		}
		// There is enough memory to grant the next request. Unblock that
		// request and continue checking the next requests.
		close(req.done)
	}
}

// callAvailable returns the current status of the memory manager.
func (mm *memoryManager) callStatus() modules.MemoryStatus {
	mm.mu.Lock()
	defer mm.mu.Unlock()
	var available, requested, priorityAvailable, priorityRequested uint64

	// Determine available memory and priority memory. All memory is available
	// as priority memory. If there is more memory available than the amount
	// reserved for priority memory then there is also regular memory
	// availability.
	priorityAvailable = mm.available
	if mm.available > mm.priorityReserve {
		available = mm.available - mm.priorityReserve
	}

	// Calculate how much memory has been requested for each
	for ele := mm.fifo.Front(); ele != nil; ele = ele.Next() {
		req := ele.Value.(*memoryRequest)
		requested += req.amount
	}
	for ele := mm.priorityFifo.Front(); ele != nil; ele = ele.Next() {
		req := ele.Value.(*memoryRequest)
		priorityRequested += req.amount
	}

	return modules.MemoryStatus{
		Available: available,
		Base:      mm.base - mm.priorityReserve,
		Requested: requested,

		PriorityAvailable: priorityAvailable,
		PriorityBase:      mm.base,
		PriorityRequested: priorityRequested,
		PriorityReserve:   mm.priorityReserve,
	}
}

// newMemoryManager will create a memoryManager and return it.
func newMemoryManager(baseMemory uint64, priorityMemory uint64, stopChan <-chan struct{}) *memoryManager {
	return &memoryManager{
		available:       baseMemory,
		base:            baseMemory,
		priorityReserve: priorityMemory,

		fifo:         newMemoryQueue(),
		priorityFifo: newMemoryQueue(),

		blocking: make(chan struct{}, 1),
		stop:     stopChan,
	}
}<|MERGE_RESOLUTION|>--- conflicted
+++ resolved
@@ -237,8 +237,6 @@
 		return true
 	case <-ctx.Done():
 		close(myRequest.canceled)
-<<<<<<< HEAD
-=======
 
 		// Try and remove the element from the queue, this is pure cosmetical
 		// and will make sure the requested memory in the MemoryStatus more
@@ -253,7 +251,6 @@
 			mm.fifo.Remove(el)
 		}
 		mm.mu.Unlock()
->>>>>>> 5dc19379
 		return false
 	case <-mm.stop:
 		return false
@@ -300,11 +297,7 @@
 	for mm.priorityFifo.Len() > 0 {
 		req := mm.priorityFifo.Pop()
 
-<<<<<<< HEAD
-		// Ignore the request in case it got canceled
-=======
 		// Check whether the request got canceled, if so ignore it and continue
->>>>>>> 5dc19379
 		select {
 		case <-req.canceled:
 			continue
@@ -330,11 +323,7 @@
 	for mm.fifo.Len() > 0 {
 		req := mm.fifo.Pop()
 
-<<<<<<< HEAD
-		// Ignore the request in case it got canceled
-=======
 		// Check whether the request got canceled, if so ignore it and continue
->>>>>>> 5dc19379
 		select {
 		case <-req.canceled:
 			continue
