package renter

import (
	"bytes"
	"os"
	"path/filepath"
	"testing"

	"gitlab.com/NebulousLabs/Sia/build"
	"gitlab.com/NebulousLabs/Sia/crypto"
	"gitlab.com/NebulousLabs/Sia/modules"
	"gitlab.com/NebulousLabs/Sia/persist"
	"gitlab.com/NebulousLabs/Sia/siatest/dependencies"
	"gitlab.com/NebulousLabs/Sia/types"
	"gitlab.com/NebulousLabs/encoding"
	"gitlab.com/NebulousLabs/errors"
	"gitlab.com/NebulousLabs/fastrand"
	"gitlab.com/NebulousLabs/ratelimit"
)

// newRandomAccountPersistence is a helper function that returns an
// accountPersistence object, initialised with random values
func newRandomAccountPersistence() accountPersistence {
	// randomBalance is a small helper function that returns a random
	// types.Currency taking into account the given max value
	randomBalance := func(max uint64) types.Currency {
		return types.NewCurrency64(fastrand.Uint64n(max))
	}

	aid, sk := modules.NewAccountID()
	return accountPersistence{
		AccountID: aid,
		HostKey:   types.SiaPublicKey{},
		SecretKey: sk,

		Balance:              randomBalance(1e4),
		BalanceDriftPositive: randomBalance(1e2),
		BalanceDriftNegative: randomBalance(1e2),

		SpendingDownloads:         randomBalance(1e2),
		SpendingRegistryReads:     randomBalance(1e2),
		SpendingRegistryWrites:    randomBalance(1e2),
		SpendingRepairDownloads:   randomBalance(1e2),
		SpendingRepairUploads:     randomBalance(1e2),
		SpendingSnapshotDownloads: randomBalance(1e2),
		SpendingSnapshotUploads:   randomBalance(1e2),
		SpendingSubscriptions:     randomBalance(1e2),
		SpendingUploads:           randomBalance(1e2),
	}
}

// TestAccountSave verifies accounts are properly saved and loaded onto the
// renter when it goes through a graceful shutdown and reboot.
func TestAccountSave(t *testing.T) {
	if testing.Short() {
		t.SkipNow()
	}
	t.Parallel()

	// create a renter
	rt, err := newRenterTester(t.Name())
	if err != nil {
		t.Fatal(err)
	}
	defer func() {
		err := rt.Close()
		if err != nil {
			t.Log(err)
		}
	}()
	r := rt.renter

	// verify accounts file was loaded and set
	if r.staticAccountManager.staticFile == nil {
		t.Fatal("Accounts persistence file not set on the Renter after startup")
	}

	// create a number of test accounts and reload the renter
	accounts, err := openRandomTestAccountsOnRenter(r)
	if err != nil {
		t.Fatal(err)
	}
	r, err = rt.reloadRenter(r)
	if err != nil {
		t.Fatal(err)
	}

	// verify the accounts got reloaded properly
	am := r.staticAccountManager
	am.mu.Lock()
	accountsLen := len(am.accounts)
	am.mu.Unlock()
	if accountsLen != len(accounts) {
		t.Errorf("Unexpected amount of accounts, %v != %v", len(am.accounts), len(accounts))
	}
	for _, account := range accounts {
		reloaded, err := am.managedOpenAccount(account.staticHostKey)
		if err != nil {
			t.Error(err)
		}
		if !account.staticID.SPK().Equals(reloaded.staticID.SPK()) {
			t.Error("Unexpected account ID")
		}
	}
}

// TestAccountUncleanShutdown verifies that accounts are dropped if the accounts
// persist file was not marked as 'clean' on shutdown.
func TestAccountUncleanShutdown(t *testing.T) {
	if testing.Short() {
		t.SkipNow()
	}
	t.Parallel()

	// create a renter tester
	rt, err := newRenterTester(t.Name())
	if err != nil {
		t.Fatal(err)
	}
	defer func() {
		err := rt.Close()
		if err != nil {
			t.Log(err)
		}
	}()
	r := rt.renter

	// create a number accounts
	accounts, err := openRandomTestAccountsOnRenter(r)
	if err != nil {
		t.Fatal(err)
	}

	// close the renter and reload it with a dependency that interrupts the
	// accounts save on shutdown
	deps := &dependencies.DependencyInterruptAccountSaveOnShutdown{}
	r, err = rt.reloadRenterWithDependency(r, deps)
	if err != nil {
		t.Fatal(err)
	}

	// verify the accounts were saved on disk
	for _, account := range accounts {
		reloaded, err := r.staticAccountManager.managedOpenAccount(account.staticHostKey)
		if err != nil {
			t.Fatal(err)
		}
		if !reloaded.staticID.SPK().Equals(account.staticID.SPK()) {
			t.Fatal("Unexpected reloaded account ID")
		}

		if !reloaded.balance.Equals(account.managedMinExpectedBalance()) {
			t.Log(reloaded.balance)
			t.Log(account.managedMinExpectedBalance())
			t.Fatal("Unexpected account balance after reload")
		}
	}

	// reload it to trigger the unclean shutdown
	r, err = rt.reloadRenter(r)
	if err != nil {
		t.Fatal(err)
	}

	// verify the accounts were reloaded but the balances were cleared due to
	// the unclean shutdown
	for _, account := range accounts {
		reloaded, err := r.staticAccountManager.managedOpenAccount(account.staticHostKey)
		if err != nil {
			t.Fatal(err)
		}
		if !account.staticID.SPK().Equals(reloaded.staticID.SPK()) {
			t.Fatal("Unexpected reloaded account ID")
		}
		if !reloaded.balance.IsZero() {
			t.Fatal("Unexpected reloaded account balance")
		}
	}
}

// TestAccountCorrupted verifies accounts that are corrupted are not reloaded
func TestAccountCorrupted(t *testing.T) {
	if testing.Short() {
		t.SkipNow()
	}
	t.Parallel()

	// create a renter
	rt, err := newRenterTester(t.Name())
	if err != nil {
		t.Fatal(err)
	}
	defer func() {
		err := rt.Close()
		if err != nil {
			t.Log(err)
		}
	}()
	r := rt.renter

	// create a number accounts
	accounts, err := openRandomTestAccountsOnRenter(r)
	if err != nil {
		t.Fatal(err)
	}

	// select a random account of which we'll corrupt data on disk
	var corrupted *account
	for _, account := range accounts {
		corrupted = account
		break
	}

	// manually close the renter and corrupt the data at that offset
	err = r.Close()
	if err != nil {
		t.Fatal(err)
	}
	file, err := r.deps.OpenFile(filepath.Join(r.persistDir, accountsFilename), os.O_RDWR, defaultFilePerm)
	if err != nil {
		t.Fatal(err)
	}

	rN := fastrand.Intn(5) + 1
	rOffset := corrupted.staticOffset + int64(fastrand.Intn(accountSize-rN))
	n, err := file.WriteAt(fastrand.Bytes(rN), rOffset)
	if n != rN {
		t.Fatalf("Unexpected amount of bytes written, %v != %v", n, rN)
	}
	if err != nil {
		t.Fatal("Could not write corrupted account data")
	}

	// reopen the renter
	persistDir := filepath.Join(rt.dir, modules.RenterDir)
	rl := ratelimit.NewRateLimit(0, 0, 0)
	r, errChan := New(rt.gateway, rt.cs, rt.wallet, rt.tpool, rt.mux, rl, persistDir)
	if err := <-errChan; err != nil {
		t.Fatal(err)
	}
	err = rt.addRenter(r)

	// verify only the non corrupted accounts got reloaded properly
	am := r.staticAccountManager
	am.mu.Lock()
	// verify the amount of accounts reloaded is one less
	expected := len(accounts) - 1
	if len(am.accounts) != expected {
		t.Errorf("Unexpected amount of accounts, %v != %v", len(am.accounts), expected)
	}
	for _, account := range am.accounts {
		if account.staticID.SPK().Equals(corrupted.staticID.SPK()) {
			t.Error("Corrupted account was not properly skipped")
		}
	}
	am.mu.Unlock()
}

// TestAccountCompatV150 is a unit test that verifies the compatibility code
// added to ensure the accounts file is properly upgraded from v1.5.0 to v1.5.6
func TestAccountCompatV150(t *testing.T) {
	if testing.Short() {
		t.SkipNow()
	}
	t.Parallel()

	// create a renter tester
	testdir := build.TempDir("renter", t.Name())
	rt, err := newRenterTester(testdir)
	if err != nil {
		t.Fatal(err)
	}
	defer func() {
		err := rt.Close()
		if err != nil {
			t.Log(err)
		}
	}()

	t.Run("Basic", func(t *testing.T) {
		testAccountCompatV150Basic(t, rt)
	})
<<<<<<< HEAD
	t.Run("FailedUpgradeEdge1", func(t *testing.T) {
		testAccountCompatV150FailedUpgradeEdge1(t, rt)
	})
	t.Run("FailedUpgradeEdge2", func(t *testing.T) {
		testAccountCompatV150FailedUpgradeEdge2(t, rt)
=======
	t.Run("RecoveryFromCleanTmpFile", func(t *testing.T) {
		testAccountCompatV150_TmpFileExistsWithClean(t, rt, true)
	})
	t.Run("RecoveryFromDirtyTmpFile", func(t *testing.T) {
		testAccountCompatV150_TmpFileExistsWithClean(t, rt, false)
>>>>>>> 4c4b09f8
	})
}

// testAccountCompatV150Basic verifies the accounts compat code successfully
// upgrades the accounts file from v150 to v156.
func testAccountCompatV150Basic(t *testing.T, rt *renterTester) {
	// create the renter dir
	testdir := build.TempDir("renter", t.Name())
	renterDir := filepath.Join(testdir, modules.RenterDir)
<<<<<<< HEAD
	err := os.MkdirAll(renterDir, 0700)
=======
	err := os.MkdirAll(renterDir, persist.DefaultDiskPermissionsTest)
>>>>>>> 4c4b09f8
	if err != nil {
		t.Fatal(err)
	}

	// copy the compat file to the accounts file
	src := "../../compatibility/accounts_v1.5.0.dat"
	dst := filepath.Join(renterDir, accountsFilename)
	err = build.CopyFile(src, dst)
	if err != nil {
		t.Fatal(err)
	}

	// create a renter
	r, err := newRenterWithDependency(rt.gateway, rt.cs, rt.wallet, rt.tpool, rt.mux, filepath.Join(testdir, modules.RenterDir), &modules.ProductionDependencies{})
	if err != nil {
		t.Fatal(err)
	}

	// add it to the renter tester
	err = rt.addRenter(r)
	if err != nil {
		t.Fatal(err)
	}

	// verify the compat file was properly read and upgraded to
	am := r.staticAccountManager
	am.mu.Lock()
	numAccounts := len(am.accounts)
	am.mu.Unlock()
	if numAccounts != 377 {
<<<<<<< HEAD
		t.Fatal("unexpected amount of accounts")
	}
}

// testAccountCompatV150FailedUpgradeEdge1 verifies an edge in the accounts
// compat code where an earlier attempt failed and left behind a tmp accounts
// file. It should recover from that and successfully upgrades the accounts file
// from v150 to v156.
func testAccountCompatV150FailedUpgradeEdge1(t *testing.T, rt *renterTester) {
=======
		t.Fatal("unexpected amount of accounts", numAccounts)
	}
}

// testAccountCompatV150_TmpFileExistsWithClean verifies the disaster recovery
// flow in the accounts compat code where an earlier attempt failed and left
// behind a tmp accounts file where the "clean" flag is equal to the value given
// as parameter to this function. Depending on whether the tmp file is true or
// not the upgrade code should either use or discard the tmp file.
func testAccountCompatV150_TmpFileExistsWithClean(t *testing.T, rt *renterTester, clean bool) {
>>>>>>> 4c4b09f8
	// create a renter tester without renter
	testdir := build.TempDir("renter", t.Name())
	rt, err := newRenterTesterNoRenter(testdir)
	if err != nil {
		t.Fatal(err)
	}
	defer func() {
		err := rt.Close()
		if err != nil {
<<<<<<< HEAD
			t.Log(err)
=======
			t.Fatal(err)
>>>>>>> 4c4b09f8
		}
	}()

	// create the renter dir
	renterDir := filepath.Join(testdir, modules.RenterDir)
<<<<<<< HEAD
	err = os.MkdirAll(renterDir, 0700)
=======
	err = os.MkdirAll(renterDir, persist.DefaultDiskPermissionsTest)
>>>>>>> 4c4b09f8
	if err != nil {
		t.Fatal(err)
	}

	// copy the compat file to the accounts file
	src := "../../compatibility/accounts_v1.5.0.dat"
	dst := filepath.Join(renterDir, accountsFilename)
	err = build.CopyFile(src, dst)
	if err != nil {
		t.Fatal(err)
	}

	// copy the tmp file to the tmp accounts file
	src = "../../compatibility/accounts_v1.5.6.tmp.dat"
	dst = filepath.Join(renterDir, accountsTmpFilename)
	err = build.CopyFile(src, dst)
	if err != nil {
		t.Fatal(err)
	}

<<<<<<< HEAD
	// create a renter
	r, err := newRenterWithDependency(rt.gateway, rt.cs, rt.wallet, rt.tpool, rt.mux, filepath.Join(testdir, modules.RenterDir), &modules.ProductionDependencies{})
	if err != nil {
		t.Fatal(err)
	}

	// add it to the renter tester
	err = rt.addRenter(r)
	if err != nil {
		t.Fatal(err)
	}

	// verify the compat file was properly read and upgraded to
	am := r.staticAccountManager
	am.mu.Lock()
	numAccounts := len(am.accounts)
	am.mu.Unlock()
	if numAccounts != 377 {
		t.Fatal("unexpected amount of accounts")
	}
}

// testAccountCompatV150FailedUpgradeEdge2 verifies an edge in the accounts
// compat code where an earlier attempt failed and left behind only the tmp
// accounts file and deleted the actual accounts file. It should recover from
// that and successfully upgrades the accounts file from v150 to v156.
func testAccountCompatV150FailedUpgradeEdge2(t *testing.T, rt *renterTester) {
	// create a renter tester without renter
	testdir := build.TempDir("renter", t.Name())
	rt, err := newRenterTesterNoRenter(testdir)
	if err != nil {
		t.Fatal(err)
	}
	defer func() {
		err := rt.Close()
		if err != nil {
			t.Log(err)
		}
	}()

	// create the renter dir
	renterDir := filepath.Join(testdir, modules.RenterDir)
	err = os.MkdirAll(renterDir, 0700)
	if err != nil {
		t.Fatal(err)
	}

	// copy the tmp file to the tmp accounts file
	src := "../../compatibility/accounts_v1.5.6.tmp.dat"
	dst := filepath.Join(renterDir, accountsTmpFilename)
	err = build.CopyFile(src, dst)
=======
	// corrupt either the original or tmp file depending on clean param
	var corruptErr error
	if clean {
		corruptErr = corruptAccountsFile(filepath.Join(renterDir, accountsFilename))
	} else {
		corruptErr = corruptAccountsFile(filepath.Join(renterDir, accountsTmpFilename))
	}
	if corruptErr != nil {
		t.Fatal(err)
	}

	// open the tmp file
	tmpFile, err := os.OpenFile(dst, os.O_RDWR, modules.DefaultFilePerm)
	if err != nil {
		t.Fatal(err)
	}

	// write the header
	_, err = tmpFile.WriteAt(encoding.Marshal(accountsMetadata{
		Header:  metadataHeader,
		Version: metadataVersion,
		Clean:   clean,
	}), 0)

	// sync and close the tmp file
	err = errors.Compose(tmpFile.Sync(), tmpFile.Close())
>>>>>>> 4c4b09f8
	if err != nil {
		t.Fatal(err)
	}

	// create a renter
	r, err := newRenterWithDependency(rt.gateway, rt.cs, rt.wallet, rt.tpool, rt.mux, filepath.Join(testdir, modules.RenterDir), &modules.ProductionDependencies{})
	if err != nil {
		t.Fatal(err)
	}

	// add it to the renter tester
	err = rt.addRenter(r)
	if err != nil {
		t.Fatal(err)
	}

	// verify the compat file was properly read and upgraded to
	am := r.staticAccountManager
	am.mu.Lock()
	numAccounts := len(am.accounts)
	am.mu.Unlock()
	if numAccounts != 377 {
<<<<<<< HEAD
		t.Fatal("unexpected amount of accounts", numAccounts)
=======
		t.Fatal("unexpected amount of accounts")
>>>>>>> 4c4b09f8
	}
}

// TestAccountPersistenceToAndFromBytes verifies the functionality of the
// `bytes` and `loadBytes` method on the accountPersistence object
func TestAccountPersistenceToAndFromBytes(t *testing.T) {
	t.Parallel()

	// create a random persistence object and get its bytes
	ap := newRandomAccountPersistence()
	accountBytes := ap.bytes()
	if len(accountBytes) != accountSize {
		t.Fatal("Unexpected account bytes")
	}

	// load the bytes onto a new persistence object and compare for equality
	var uMar accountPersistence
	err := uMar.loadBytes(accountBytes)
	if err != nil {
		t.Fatal(err)
	}
	if !ap.AccountID.SPK().Equals(uMar.AccountID.SPK()) {
		t.Fatal("Unexpected AccountID")
	}
	if !ap.HostKey.Equals(uMar.HostKey) {
		t.Fatal("Unexpected hostkey")
	}
	if !bytes.Equal(ap.SecretKey[:], uMar.SecretKey[:]) {
		t.Fatal("Unexpected secretkey")
	}
	if !ap.Balance.Equals(uMar.Balance) ||
		!ap.BalanceDriftPositive.Equals(uMar.BalanceDriftPositive) ||
		!ap.BalanceDriftNegative.Equals(uMar.BalanceDriftNegative) {
		t.Fatal("Unexpected balance details")
	}

	if !ap.SpendingDownloads.Equals(uMar.SpendingDownloads) ||
		!ap.SpendingRegistryReads.Equals(uMar.SpendingRegistryReads) ||
		!ap.SpendingRegistryWrites.Equals(uMar.SpendingRegistryWrites) ||
		!ap.SpendingRepairDownloads.Equals(uMar.SpendingRepairDownloads) ||
		!ap.SpendingRepairUploads.Equals(uMar.SpendingRepairUploads) ||
		!ap.SpendingSnapshotDownloads.Equals(uMar.SpendingSnapshotDownloads) ||
<<<<<<< HEAD
=======
		!ap.SpendingSnapshotUploads.Equals(uMar.SpendingSnapshotUploads) ||
>>>>>>> 4c4b09f8
		!ap.SpendingSubscriptions.Equals(uMar.SpendingSubscriptions) ||
		!ap.SpendingUploads.Equals(uMar.SpendingUploads) {
		t.Fatal("Unexpected spending details")
	}

	// corrupt the checksum of the account bytes
	corruptedBytes := accountBytes
	corruptedBytes[fastrand.Intn(crypto.HashSize)] += 1
	err = uMar.loadBytes(corruptedBytes)
	if !errors.Contains(err, errInvalidChecksum) {
		t.Fatalf("Expected error '%v', instead '%v'", errInvalidChecksum, err)
	}

	// corrupt the account data bytes
	corruptedBytes2 := accountBytes
	corruptedBytes2[fastrand.Intn(accountSize-crypto.HashSize)+crypto.HashSize] += 1
	err = uMar.loadBytes(corruptedBytes2)
	if !errors.Contains(err, errInvalidChecksum) {
		t.Fatalf("Expected error '%v', instead '%v'", errInvalidChecksum, err)
	}
}

// corruptAccountsFile will write random data to an accounts file at given path
//
// NOTE: this function assumes the accounts file holds at least 2 accounts
func corruptAccountsFile(path string) (err error) {
	// open the file
	var file *os.File
	file, err = os.OpenFile(path, os.O_RDWR, modules.DefaultFilePerm)
	if err != nil {
		return err
	}

	// defer a sync and close
	defer func() {
		err = errors.Compose(err, file.Sync(), file.Close())
	}()

	// write random bytes
	randOff := fastrand.Intn(accountSize) + accountsOffset
	_, err = file.WriteAt(fastrand.Bytes(accountSize), int64(randOff))
	return err
}<|MERGE_RESOLUTION|>--- conflicted
+++ resolved
@@ -280,19 +280,11 @@
 	t.Run("Basic", func(t *testing.T) {
 		testAccountCompatV150Basic(t, rt)
 	})
-<<<<<<< HEAD
-	t.Run("FailedUpgradeEdge1", func(t *testing.T) {
-		testAccountCompatV150FailedUpgradeEdge1(t, rt)
-	})
-	t.Run("FailedUpgradeEdge2", func(t *testing.T) {
-		testAccountCompatV150FailedUpgradeEdge2(t, rt)
-=======
 	t.Run("RecoveryFromCleanTmpFile", func(t *testing.T) {
 		testAccountCompatV150_TmpFileExistsWithClean(t, rt, true)
 	})
 	t.Run("RecoveryFromDirtyTmpFile", func(t *testing.T) {
 		testAccountCompatV150_TmpFileExistsWithClean(t, rt, false)
->>>>>>> 4c4b09f8
 	})
 }
 
@@ -302,11 +294,7 @@
 	// create the renter dir
 	testdir := build.TempDir("renter", t.Name())
 	renterDir := filepath.Join(testdir, modules.RenterDir)
-<<<<<<< HEAD
-	err := os.MkdirAll(renterDir, 0700)
-=======
 	err := os.MkdirAll(renterDir, persist.DefaultDiskPermissionsTest)
->>>>>>> 4c4b09f8
 	if err != nil {
 		t.Fatal(err)
 	}
@@ -337,17 +325,6 @@
 	numAccounts := len(am.accounts)
 	am.mu.Unlock()
 	if numAccounts != 377 {
-<<<<<<< HEAD
-		t.Fatal("unexpected amount of accounts")
-	}
-}
-
-// testAccountCompatV150FailedUpgradeEdge1 verifies an edge in the accounts
-// compat code where an earlier attempt failed and left behind a tmp accounts
-// file. It should recover from that and successfully upgrades the accounts file
-// from v150 to v156.
-func testAccountCompatV150FailedUpgradeEdge1(t *testing.T, rt *renterTester) {
-=======
 		t.Fatal("unexpected amount of accounts", numAccounts)
 	}
 }
@@ -358,7 +335,6 @@
 // as parameter to this function. Depending on whether the tmp file is true or
 // not the upgrade code should either use or discard the tmp file.
 func testAccountCompatV150_TmpFileExistsWithClean(t *testing.T, rt *renterTester, clean bool) {
->>>>>>> 4c4b09f8
 	// create a renter tester without renter
 	testdir := build.TempDir("renter", t.Name())
 	rt, err := newRenterTesterNoRenter(testdir)
@@ -368,21 +344,13 @@
 	defer func() {
 		err := rt.Close()
 		if err != nil {
-<<<<<<< HEAD
-			t.Log(err)
-=======
 			t.Fatal(err)
->>>>>>> 4c4b09f8
 		}
 	}()
 
 	// create the renter dir
 	renterDir := filepath.Join(testdir, modules.RenterDir)
-<<<<<<< HEAD
-	err = os.MkdirAll(renterDir, 0700)
-=======
 	err = os.MkdirAll(renterDir, persist.DefaultDiskPermissionsTest)
->>>>>>> 4c4b09f8
 	if err != nil {
 		t.Fatal(err)
 	}
@@ -403,7 +371,36 @@
 		t.Fatal(err)
 	}
 
-<<<<<<< HEAD
+	// corrupt either the original or tmp file depending on clean param
+	var corruptErr error
+	if clean {
+		corruptErr = corruptAccountsFile(filepath.Join(renterDir, accountsFilename))
+	} else {
+		corruptErr = corruptAccountsFile(filepath.Join(renterDir, accountsTmpFilename))
+	}
+	if corruptErr != nil {
+		t.Fatal(err)
+	}
+
+	// open the tmp file
+	tmpFile, err := os.OpenFile(dst, os.O_RDWR, modules.DefaultFilePerm)
+	if err != nil {
+		t.Fatal(err)
+	}
+
+	// write the header
+	_, err = tmpFile.WriteAt(encoding.Marshal(accountsMetadata{
+		Header:  metadataHeader,
+		Version: metadataVersion,
+		Clean:   clean,
+	}), 0)
+
+	// sync and close the tmp file
+	err = errors.Compose(tmpFile.Sync(), tmpFile.Close())
+	if err != nil {
+		t.Fatal(err)
+	}
+
 	// create a renter
 	r, err := newRenterWithDependency(rt.gateway, rt.cs, rt.wallet, rt.tpool, rt.mux, filepath.Join(testdir, modules.RenterDir), &modules.ProductionDependencies{})
 	if err != nil {
@@ -426,93 +423,6 @@
 	}
 }
 
-// testAccountCompatV150FailedUpgradeEdge2 verifies an edge in the accounts
-// compat code where an earlier attempt failed and left behind only the tmp
-// accounts file and deleted the actual accounts file. It should recover from
-// that and successfully upgrades the accounts file from v150 to v156.
-func testAccountCompatV150FailedUpgradeEdge2(t *testing.T, rt *renterTester) {
-	// create a renter tester without renter
-	testdir := build.TempDir("renter", t.Name())
-	rt, err := newRenterTesterNoRenter(testdir)
-	if err != nil {
-		t.Fatal(err)
-	}
-	defer func() {
-		err := rt.Close()
-		if err != nil {
-			t.Log(err)
-		}
-	}()
-
-	// create the renter dir
-	renterDir := filepath.Join(testdir, modules.RenterDir)
-	err = os.MkdirAll(renterDir, 0700)
-	if err != nil {
-		t.Fatal(err)
-	}
-
-	// copy the tmp file to the tmp accounts file
-	src := "../../compatibility/accounts_v1.5.6.tmp.dat"
-	dst := filepath.Join(renterDir, accountsTmpFilename)
-	err = build.CopyFile(src, dst)
-=======
-	// corrupt either the original or tmp file depending on clean param
-	var corruptErr error
-	if clean {
-		corruptErr = corruptAccountsFile(filepath.Join(renterDir, accountsFilename))
-	} else {
-		corruptErr = corruptAccountsFile(filepath.Join(renterDir, accountsTmpFilename))
-	}
-	if corruptErr != nil {
-		t.Fatal(err)
-	}
-
-	// open the tmp file
-	tmpFile, err := os.OpenFile(dst, os.O_RDWR, modules.DefaultFilePerm)
-	if err != nil {
-		t.Fatal(err)
-	}
-
-	// write the header
-	_, err = tmpFile.WriteAt(encoding.Marshal(accountsMetadata{
-		Header:  metadataHeader,
-		Version: metadataVersion,
-		Clean:   clean,
-	}), 0)
-
-	// sync and close the tmp file
-	err = errors.Compose(tmpFile.Sync(), tmpFile.Close())
->>>>>>> 4c4b09f8
-	if err != nil {
-		t.Fatal(err)
-	}
-
-	// create a renter
-	r, err := newRenterWithDependency(rt.gateway, rt.cs, rt.wallet, rt.tpool, rt.mux, filepath.Join(testdir, modules.RenterDir), &modules.ProductionDependencies{})
-	if err != nil {
-		t.Fatal(err)
-	}
-
-	// add it to the renter tester
-	err = rt.addRenter(r)
-	if err != nil {
-		t.Fatal(err)
-	}
-
-	// verify the compat file was properly read and upgraded to
-	am := r.staticAccountManager
-	am.mu.Lock()
-	numAccounts := len(am.accounts)
-	am.mu.Unlock()
-	if numAccounts != 377 {
-<<<<<<< HEAD
-		t.Fatal("unexpected amount of accounts", numAccounts)
-=======
-		t.Fatal("unexpected amount of accounts")
->>>>>>> 4c4b09f8
-	}
-}
-
 // TestAccountPersistenceToAndFromBytes verifies the functionality of the
 // `bytes` and `loadBytes` method on the accountPersistence object
 func TestAccountPersistenceToAndFromBytes(t *testing.T) {
@@ -552,10 +462,7 @@
 		!ap.SpendingRepairDownloads.Equals(uMar.SpendingRepairDownloads) ||
 		!ap.SpendingRepairUploads.Equals(uMar.SpendingRepairUploads) ||
 		!ap.SpendingSnapshotDownloads.Equals(uMar.SpendingSnapshotDownloads) ||
-<<<<<<< HEAD
-=======
 		!ap.SpendingSnapshotUploads.Equals(uMar.SpendingSnapshotUploads) ||
->>>>>>> 4c4b09f8
 		!ap.SpendingSubscriptions.Equals(uMar.SpendingSubscriptions) ||
 		!ap.SpendingUploads.Equals(uMar.SpendingUploads) {
 		t.Fatal("Unexpected spending details")
