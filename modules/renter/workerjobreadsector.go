--- conflicted
+++ resolved
@@ -17,17 +17,6 @@
 		staticOffset uint64
 		staticSector crypto.Hash
 	}
-<<<<<<< HEAD
-
-	// jobReadSectorMetadata contains meta information about a readSector job.
-	jobReadSectorMetadata struct {
-		staticSectorRoot          crypto.Hash
-		staticPieceRootIndex      uint64
-		staticLaunchedWorkerIndex uint64
-		staticWorker              *worker
-	}
-=======
->>>>>>> 40f17b31
 )
 
 // callExecute executes the jobReadSector.
@@ -78,11 +67,7 @@
 			staticResponseChan: respChan,
 			staticLength:       length,
 
-<<<<<<< HEAD
-			jobGeneric: newJobGeneric(ctx, w.staticJobReadQueue, &jobReadSectorMetadata{
-=======
 			jobGeneric: newJobGeneric(ctx, w.staticJobReadQueue, &jobReadMetadata{
->>>>>>> 40f17b31
 				staticSectorRoot: root,
 				staticWorker:     w,
 			}),
