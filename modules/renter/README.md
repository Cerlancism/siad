--- conflicted
+++ resolved
@@ -64,11 +64,8 @@
  - [Upload Streaming Subsystem](#upload-streaming-subsystem)
  - [Health and Repair Subsystem](#health-and-repair-subsystem)
  - [Backup Subsystem](#backup-subsystem)
-<<<<<<< HEAD
  - [Fuse Subsystem](#fuse-subsystem)
-=======
  - [Refresh Paths Subsystem](#refresh-paths-subsystem)
->>>>>>> 32df4b35
 
 ### Filesystem Controllers
 **Key Files**
@@ -653,7 +650,6 @@
 backups of the user's data, such that all data is able to be recovered onto a
 new machine should the current machine + metadata be lost.
 
-<<<<<<< HEAD
 ### Fuse Subsystem
 **Key Files**
  - [fuse.go](./fuse.go)
@@ -694,7 +690,7 @@
 used incorrectly. The mocked fuse is an easy way to replicate any desired
 behavior and check for misunderstandings that the programmer may have about how
 the fuse librires are meant to be used.
-=======
+
 ### Refresh Paths Subsystem
 **Key Files**
  - [refreshpaths.go](./refreshpaths.go)
@@ -706,6 +702,4 @@
 **Inbound Complexities** 
  - `callAdd` is used to try and add a new path. 
  - `callRefreshAll` is used to refresh all the directories corresponding to the
-   unique paths in order to update the filesystem
-   
->>>>>>> 32df4b35
+   unique paths in order to update the filesystem