--- conflicted
+++ resolved
@@ -341,17 +341,10 @@
 		host.MaxCollateral = maxCollateral
 	}
 
-<<<<<<< HEAD
-	// Check for extortion.
-	err := staticCheckFormContractExtortion(allowance, hostSettings)
-	if err != nil {
-		return types.ZeroCurrency, modules.RenterContract{}, errors.AddContext(err, "unable to form a contract - extortion protection enabled")
-=======
 	// Check for price gouging.
 	err := checkFormContractGouging(allowance, hostSettings)
 	if err != nil {
 		return types.ZeroCurrency, modules.RenterContract{}, errors.AddContext(err, "unable to form a contract due to price gouging detection")
->>>>>>> b3a6d38c
 	}
 
 	// get an address to use for negotiation
@@ -483,24 +476,11 @@
 	}
 }
 
-<<<<<<< HEAD
-// staticCheckFormContractExtortion will check whether the pricing for forming this
-// contract triggers any extortion warnings.
-func staticCheckFormContractExtortion(allowance modules.Allowance, hostSettings modules.HostExternalSettings) error {
-	// Check whether the RPC base price is too high.
-	if allowance.MaxRPCPrice.Cmp(hostSettings.BaseRPCPrice) <= 0 {
-		return errors.New("rpc base price of host is too high - extortion protection enabled")
-	}
-	// Check whether the form contract price is too high.
-	if allowance.MaxContractPrice.Cmp(hostSettings.ContractPrice) <= 0 {
-		return errors.New("contract price of host is too high - extortion protection enabled")
-	}
-
-	return nil
-}
 
 // staticCheckViewContractExtortion will check whether the pricing for creating
 // a view contract with this host triggers any extortion warnings.
+//
+// TODO: This needs to be revisited and a test needs to be added.
 func staticCheckViewContractExtortion(allowance modules.Allowance, hostSettings modules.HostExternalSettings) error {
 	// Check whether the RPC base price is too high.
 	if allowance.MaxRPCPrice.Cmp(hostSettings.BaseRPCPrice) <= 0 {
@@ -523,7 +503,11 @@
 	// Check whether the sector access price is too high.
 	if allowance.MaxSectorAccessPrice.Cmp(hostSettings.SectorAccessPrice) <= 0 {
 		return errors.New("sector accesss price of host is too high - extortion protection enabled")
-=======
+	}
+
+	return nil
+}
+
 // checkFormContractGouging will check whether the pricing for forming
 // this contract triggers any price gouging warnings.
 func checkFormContractGouging(allowance modules.Allowance, hostSettings modules.HostExternalSettings) error {
@@ -534,7 +518,6 @@
 	// Check whether the form contract price is too high.
 	if !allowance.MaxContractPrice.IsZero() && allowance.MaxContractPrice.Cmp(hostSettings.ContractPrice) < 0 {
 		return errors.New("contract price of host is too high - price gouging protection enabled")
->>>>>>> b3a6d38c
 	}
 
 	return nil
@@ -580,17 +563,10 @@
 		host.MaxCollateral = maxCollateral
 	}
 
-<<<<<<< HEAD
-	// Check for extortion on the renewal.
-	err = staticCheckFormContractExtortion(c.allowance, host.HostExternalSettings)
-	if err != nil {
-		return modules.RenterContract{}, errors.AddContext(err, "unable to renew - extortion protection enabled")
-=======
 	// Check for price gouging on the renewal.
 	err = checkFormContractGouging(c.allowance, host.HostExternalSettings)
 	if err != nil {
 		return modules.RenterContract{}, errors.AddContext(err, "unable to renew - price gouging protection enabled")
->>>>>>> b3a6d38c
 	}
 
 	// get an address to use for negotiation
@@ -1282,7 +1258,6 @@
 			c.log.Println("Unable to save the contractor:", err)
 		}
 
-<<<<<<< HEAD
 		// Soft sleep before making the next contract.
 		select {
 		case <-c.tg.StopChan():
@@ -1373,8 +1348,6 @@
 			c.log.Println("Unable to save the contractor:", err)
 		}
 
-=======
->>>>>>> b3a6d38c
 		// Soft sleep before making the next contract.
 		select {
 		case <-c.tg.StopChan():
