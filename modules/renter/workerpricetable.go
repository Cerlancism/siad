--- conflicted
+++ resolved
@@ -139,10 +139,7 @@
 	}()
 
 	start := time.Now()
-<<<<<<< HEAD
-=======
-
->>>>>>> 5d015c4f
+
 	// All remaining errors represent short term issues with the host, so the
 	// price table should be updated to represent the failure, but should retain
 	// the existing price table, which will allow the renter to continue
@@ -162,14 +159,6 @@
 			// If this was the first time we successfully complete a price table
 			// update for this worker, we use the time it took as an initial
 			// estimate for both the HS and RJ queue.
-<<<<<<< HEAD
-			if !w.staticInitialEstimatesSet() {
-				elapsed := time.Since(start)
-				w.staticJobHasSectorQueue.callSetInitialEstimate(elapsed)
-				w.staticJobReadQueue.callSetInitialEstimate(elapsed)
-				close(w.initialEstimatesSetChan)
-			}
-=======
 			w.staticSetInitialEstimates.Do(func() {
 				elapsed := time.Since(start)
 				w.staticJobHasSectorQueue.callUpdateJobTimeMetrics(elapsed)
@@ -177,7 +166,6 @@
 				w.staticJobReadQueue.callUpdateJobTimeMetrics(1<<20, elapsed)
 				w.staticJobReadQueue.callUpdateJobTimeMetrics(1<<24, elapsed)
 			})
->>>>>>> 5d015c4f
 			return
 		}
 
