--- conflicted
+++ resolved
@@ -157,18 +157,6 @@
 	if err != nil {
 		t.Fatal(err)
 	}
-<<<<<<< HEAD
-	up.SiaPath = modules.RandomSiaPath()
-	err = rt.renter.staticFileSystem.NewSiaFile(up.SiaPath, up.Source, up.ErasureCode, crypto.GenerateSiaKey(crypto.RandomCipherType()), 10e3, 0777, false)
-	if err != nil {
-		t.Fatal(err)
-	}
-	f2, err := rt.renter.staticFileSystem.OpenSiaFile(up.SiaPath)
-	if err != nil {
-		t.Fatal(err)
-	}
-=======
->>>>>>> 4f92cb0c
 
 	// Manually add workers to worker pool and create host map
 	hosts := make(map[string]struct{})
