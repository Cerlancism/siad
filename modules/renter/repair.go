package renter

import (
	"fmt"
	"path/filepath"
	"strings"
	"sync"
	"time"

	"gitlab.com/NebulousLabs/errors"
	"gitlab.com/NebulousLabs/fastrand"

	"gitlab.com/NebulousLabs/Sia/build"
	"gitlab.com/NebulousLabs/Sia/modules"
	"gitlab.com/NebulousLabs/Sia/modules/renter/filesystem"
	"gitlab.com/NebulousLabs/Sia/types"
)

// TODO - once bubbling metadata has been updated to be more I/O
// efficient this code should be removed and we should call bubble when
// we clean up the upload chunk after a successful repair.

var (
	// errNoStuckFiles is a helper to indicate that there are no stuck files in
	// the renter's directory
	errNoStuckFiles = errors.New("no stuck files")

	// errNoStuckChunks is a helper to indicate that there are no stuck chunks
	// in a siafile
	errNoStuckChunks = errors.New("no stuck chunks")
)

// managedAddRandomStuckChunks will try and add up to
// maxRandomStuckChunksAddToHeap random stuck chunks to the upload heap
func (r *Renter) managedAddRandomStuckChunks(hosts map[string]struct{}) ([]modules.SiaPath, error) {
	var dirSiaPaths []modules.SiaPath
	// Remember number of stuck chunks we are starting with
	prevNumStuckChunks, prevNumRandomStuckChunks := r.uploadHeap.managedNumStuckChunks()
	// Check if there is space in the heap. There is space if the number of
	// random stuck chunks has not exceeded maxRandomStuckChunksInHeap and the
	// total number of stuck chunks as not exceeded maxStuckChunksInHeap
	spaceInHeap := prevNumRandomStuckChunks < maxRandomStuckChunksInHeap && prevNumStuckChunks < maxStuckChunksInHeap
	for i := 0; i < maxRandomStuckChunksAddToHeap && spaceInHeap; i++ {
		// Randomly get directory with stuck files
		dirSiaPath, err := r.managedStuckDirectory()
		if err != nil {
			return dirSiaPaths, errors.AddContext(err, "unable to get random stuck directory")
		}

		// Get Random stuck file from directory
		siaPath, err := r.managedStuckFile(dirSiaPath)
		if err != nil {
			return dirSiaPaths, errors.AddContext(err, "unable to get random stuck file in dir "+dirSiaPath.String())
		}

		// Add stuck chunk to upload heap and signal repair needed
		err = r.managedBuildAndPushRandomChunk(siaPath, hosts, targetStuckChunks, r.repairMemoryManager)
		if err != nil {
			return dirSiaPaths, errors.AddContext(err, "unable to push random stuck chunk from '"+siaPath.String()+"' of '"+dirSiaPath.String()+"'")
		}

		// Sanity check that stuck chunks were added
		currentNumStuckChunks, currentNumRandomStuckChunks := r.uploadHeap.managedNumStuckChunks()
		if currentNumRandomStuckChunks <= prevNumRandomStuckChunks {
			// If the number of stuck chunks in the heap is not increasing
			// then break out of this loop in order to prevent getting stuck
			// in an infinite loop
			break
		}

		// Remember the directory so bubble can be called on it at the end of
		// the iteration
		dirSiaPaths = append(dirSiaPaths, dirSiaPath)
		r.repairLog.Printf("Added %v stuck chunks from %s", currentNumRandomStuckChunks-prevNumRandomStuckChunks, dirSiaPath.String())
		prevNumStuckChunks = currentNumStuckChunks
		prevNumRandomStuckChunks = currentNumRandomStuckChunks
		spaceInHeap = prevNumRandomStuckChunks < maxRandomStuckChunksInHeap && prevNumStuckChunks < maxStuckChunksInHeap
	}
	return dirSiaPaths, nil
}

// managedAddStuckChunksFromStuckStack will try and add up to
// maxStuckChunksInHeap stuck chunks to the upload heap from the files in the
// stuck stack.
func (r *Renter) managedAddStuckChunksFromStuckStack(hosts map[string]struct{}) ([]modules.SiaPath, error) {
	var dirSiaPaths []modules.SiaPath
	offline, goodForRenew, _ := r.managedContractUtilityMaps()
	numStuckChunks, _ := r.uploadHeap.managedNumStuckChunks()
	for r.stuckStack.managedLen() > 0 && numStuckChunks < maxStuckChunksInHeap {
		// Pop the first file SiaPath
		siaPath := r.stuckStack.managedPop()

		// Add stuck chunks to uploadHeap
		err := r.managedAddStuckChunksToHeap(siaPath, hosts, offline, goodForRenew)
		if err != nil && !errors.Contains(err, errNoStuckChunks) {
			return dirSiaPaths, errors.AddContext(err, "unable to add stuck chunks to heap")
		}

		// Since we either added stuck chunks to the heap from this file,
		// there are no stuck chunks left in the file, or all the stuck
		// chunks for the file are already being worked on, remember the
		// directory so we can call bubble on it at the end of this
		// iteration of the stuck loop to update the filesystem
		dirSiaPath, err := siaPath.Dir()
		if err != nil {
			return dirSiaPaths, errors.AddContext(err, "unable to get directory siapath")
		}
		dirSiaPaths = append(dirSiaPaths, dirSiaPath)
		numStuckChunks, _ = r.uploadHeap.managedNumStuckChunks()
	}
	return dirSiaPaths, nil
}

// managedAddStuckChunksToHeap tries to add as many stuck chunks from a siafile
// to the upload heap as possible
func (r *Renter) managedAddStuckChunksToHeap(siaPath modules.SiaPath, hosts map[string]struct{}, offline, goodForRenew map[string]bool) (err error) {
	// Open File
	sf, err := r.staticFileSystem.OpenSiaFile(siaPath)
	if err != nil {
		return fmt.Errorf("unable to open siafile %v, error: %v", siaPath, err)
	}
	defer func() {
		err = errors.Compose(err, sf.Close())
	}()

	// Check if there are still stuck chunks to repair
	if sf.NumStuckChunks() == 0 {
		return errNoStuckChunks
	}

	// Build unfinished stuck chunks
	var allErrors error
	unfinishedStuckChunks := r.managedBuildUnfinishedChunks(sf, hosts, targetStuckChunks, offline, goodForRenew, r.repairMemoryManager)
	defer func() {
		// Close out remaining file entries
		for _, chunk := range unfinishedStuckChunks {
			allErrors = errors.Compose(allErrors, chunk.fileEntry.Close())
		}
	}()

	// Add up to maxStuckChunksInHeap stuck chunks to the upload heap
	var chunk *unfinishedUploadChunk
	stuckChunksAdded := 0
	for len(unfinishedStuckChunks) > 0 && stuckChunksAdded < maxStuckChunksInHeap {
		chunk = unfinishedStuckChunks[0]
		unfinishedStuckChunks = unfinishedStuckChunks[1:]
		chunk.stuckRepair = true
		chunk.fileRecentlySuccessful = true
		pushed, err := r.managedPushChunkForRepair(chunk, chunkTypeLocalChunk)
		if err != nil {
			return errors.Compose(allErrors, err, chunk.fileEntry.Close())
		}
		if !pushed {
			// Stuck chunk unable to be added. Close the file entry of that
			// chunk
			allErrors = errors.Compose(allErrors, chunk.fileEntry.Close())
			continue
		}
		stuckChunksAdded++
	}
	if stuckChunksAdded > 0 {
		r.repairLog.Printf("Added %v stuck chunks from %s to the repair heap", stuckChunksAdded, siaPath.String())
	}

	// check if there are more stuck chunks in the file
	if len(unfinishedStuckChunks) > 0 {
		r.stuckStack.managedPush(siaPath)
	}
	return allErrors
}

// managedOldestHealthCheckTime finds the lowest level directory tree that
// contains the oldest LastHealthCheckTime.
func (r *Renter) managedOldestHealthCheckTime() (modules.SiaPath, time.Time, error) {
	// Check the siadir metadata for the root files directory
	siaPath := modules.RootSiaPath()
	metadata, err := r.managedDirectoryMetadata(siaPath)
	if err != nil {
		return modules.SiaPath{}, time.Time{}, err
	}

	// Follow the path of oldest LastHealthCheckTime to the lowest level directory
	// tree defined by the batch constants
	for (metadata.AggregateNumSubDirs > healthLoopNumBatchSubDirs || metadata.AggregateNumFiles > healthLoopNumBatchFiles) && metadata.NumSubDirs > 0 {
		// Check to make sure renter hasn't been shutdown
		select {
		case <-r.tg.StopChan():
			return modules.SiaPath{}, time.Time{}, errors.New("Renter shutdown before oldestHealthCheckTime could be found")
		default:
		}

		// Check for sub directories
		subDirSiaPaths, err := r.managedSubDirectories(siaPath)
		if err != nil {
			return modules.SiaPath{}, time.Time{}, err
		}

		// Find the oldest LastHealthCheckTime of the sub directories
		updated := false
		for _, subDirPath := range subDirSiaPaths {
			// Check to make sure renter hasn't been shutdown
			select {
			case <-r.tg.StopChan():
				return modules.SiaPath{}, time.Time{}, errors.New("Renter shutdown before oldestHealthCheckTime could be found")
			default:
			}

			// Check lastHealthCheckTime of sub directory
			subMetadata, err := r.managedDirectoryMetadata(subDirPath)
			if err != nil {
				return modules.SiaPath{}, time.Time{}, err
			}

			// If the AggregateLastHealthCheckTime for the sub directory is after the
			// current directory's AggregateLastHealthCheckTime then we will want to
			// continue since we want to follow the path of oldest
			// AggregateLastHealthCheckTime
			isOldestAggregate := subMetadata.AggregateLastHealthCheckTime.After(metadata.AggregateLastHealthCheckTime)
			// Whenever the node stops there is a chance the directory tree is not
			// fully updated if there are bubbles pending. With this in mind we also
			// want to confirm that the current directory's LastHealthCheckTime is
			// older than the sub directory's AggregateLastHealthCheckTime as well.
			isOldestDirectory := subMetadata.AggregateLastHealthCheckTime.After(metadata.LastHealthCheckTime)
			// The isOldestDirectory condition is only a valid check if we have not
			// already updated the metadata for a sub directory. As soon as we have
			// updated the metadata once, we have confirmed we are not going to get an
			// incorrect LastHealthCheckTime due to the metadatas being out of date
			// from a shutdown when there were pending bubbles.
			if isOldestAggregate && (isOldestDirectory || updated) {
				continue
			}

			// Update the metadata and siaPath to follow older path. We do not break
			// out of the loop just because we have updated these values as we might
			// find an even older path to follow.
			updated = true
			metadata = subMetadata
			siaPath = subDirPath
		}

		// If the values were never updated with any of the sub directory values
		// then return as we are in the directory we are looking for
		if !updated {
			// We return the LastHealthCheckTime here because at this point we should
			// actually be in the oldest directory.
			r.log.Debugf("Health Loop found LHCT OldestDir %v, LHCT %v, ALHCT %v", siaPath, metadata.LastHealthCheckTime, metadata.AggregateLastHealthCheckTime)
			return siaPath, metadata.LastHealthCheckTime, nil
		}
	}

	// Returning the AggregateLastHealthCheckTime here because we stopped
	// traversing the filesystem via the above for loop. This doesn't mean that we
	// have necessarily ended up in the oldest directory but we are on the oldest
	// subtree so return the AggregateLastHealthCheckTime
	r.log.Debugf("Health Loop found ALHCT OldestDir %v, LHCT %v, ALHCT %v", siaPath, metadata.LastHealthCheckTime, metadata.AggregateLastHealthCheckTime)
	return siaPath, metadata.AggregateLastHealthCheckTime, nil
}

// managedStuckDirectory randomly finds a directory that contains stuck chunks
func (r *Renter) managedStuckDirectory() (modules.SiaPath, error) {
	// Iterating of the renter directory until randomly ending up in a
	// directory, break and return that directory
	siaPath := modules.RootSiaPath()
	for {
		select {
		// Check to make sure renter hasn't been shutdown
		case <-r.tg.StopChan():
			return modules.SiaPath{}, nil
		default:
		}

		directories, err := r.managedDirList(siaPath)
		if err != nil {
			return modules.SiaPath{}, err
		}
		// Sanity check that there is at least the current directory
		if len(directories) == 0 {
			build.Critical("No directories returned from DirList", siaPath.String())
		}

		// Check if we are in an empty Directory. This will be the case before
		// any files have been uploaded so the root directory is empty. Also it
		// could happen if the only file in a directory was stuck and was very
		// recently deleted so the health of the directory has not yet been
		// updated.
		emptyDir := len(directories) == 1 && directories[0].NumFiles == 0
		if emptyDir {
			return siaPath, errNoStuckFiles
		}
		// Check if there are stuck chunks in this directory
		if directories[0].AggregateNumStuckChunks == 0 {
			// Log error if we are not at the root directory
			if !siaPath.IsRoot() {
				r.log.Println("WARN: ended up in directory with no stuck chunks that is not root directory:", siaPath)
			}
			return siaPath, errNoStuckFiles
		}
		// Check if we have reached a directory with only files
		if len(directories) == 1 {
			return siaPath, nil
		}

		// Get random int
		rand := fastrand.Intn(int(directories[0].AggregateNumStuckChunks))
		// Use rand to decide which directory to go into. Work backwards over
		// the slice of directories. Since the first element is the current
		// directory that means that it is the sum of all the files and
		// directories.  We can chose a directory by subtracting the number of
		// stuck chunks a directory has from rand and if rand gets to 0 or less
		// we choose that directory
		for i := len(directories) - 1; i >= 0; i-- {
			// If we are on the last iteration and the directory does have files
			// then return the current directory
			if i == 0 {
				siaPath = directories[0].SiaPath
				return siaPath, nil
			}

			// Skip directories with no stuck chunks
			if directories[i].AggregateNumStuckChunks == uint64(0) {
				continue
			}

			rand = rand - int(directories[i].AggregateNumStuckChunks)
			siaPath = directories[i].SiaPath
			// If rand is less than 0 break out of the loop and continue into
			// that directory
			if rand < 0 {
				break
			}
		}
	}
}

// managedStuckFile finds a weighted random stuck file from a directory based on
// the number of stuck chunks in the stuck files of the directory
func (r *Renter) managedStuckFile(dirSiaPath modules.SiaPath) (siapath modules.SiaPath, err error) {
	// Grab Aggregate number of stuck chunks from the directory
	//
	// NOTE: using the aggregate number of stuck chunks assumes that the
	// directory and the files within the directory are in sync. This is ok to
	// do as the risks associated with being out of sync are low.
	siaDir, err := r.staticFileSystem.OpenSiaDir(dirSiaPath)
	if err != nil {
		return modules.SiaPath{}, errors.AddContext(err, "unable to open siaDir "+dirSiaPath.String())
	}
	defer func() {
		err = errors.Compose(err, siaDir.Close())
	}()
	metadata, err := siaDir.Metadata()
	if err != nil {
		return modules.SiaPath{}, err
	}
	aggregateNumStuckChunks := metadata.AggregateNumStuckChunks
	numStuckChunks := metadata.NumStuckChunks
	numFiles := metadata.NumFiles
	if aggregateNumStuckChunks == 0 || numStuckChunks == 0 || numFiles == 0 {
		// If the number of stuck chunks or number of files is zero then this
		// directory should not have been used to find a stuck file.
		//
		// Queue a bubble to bubble the directory, ignore the return channel as we
		// do not want to block on this update.
		_ = r.staticBubbleScheduler.callQueueBubble(dirSiaPath)
		err = fmt.Errorf("managedStuckFile should not have been called on %v, AggregateNumStuckChunks: %v, NumStuckChunks: %v, NumFiles: %v", dirSiaPath.String(), aggregateNumStuckChunks, numStuckChunks, numFiles)
		return modules.SiaPath{}, err
	}

	// Use rand to decide which file to select. We can chose a file by
	// subtracting the number of stuck chunks a file has from rand and if rand
	// gets to 0 or less we choose that file
	rand := fastrand.Intn(int(aggregateNumStuckChunks))

	// Read the directory, using ReadDir so we don't read all the siafiles
	// unless we need to
	fileinfos, err := r.staticFileSystem.ReadDir(dirSiaPath)
	if err != nil {
		return modules.SiaPath{}, errors.AddContext(err, "unable to open siadir: "+dirSiaPath.String())
	}
	// Iterate over the fileinfos
	for _, fi := range fileinfos {
		// Check for SiaFile
		if fi.IsDir() || filepath.Ext(fi.Name()) != modules.SiaFileExtension {
			continue
		}

		// Get SiaPath
		sp, err := dirSiaPath.Join(strings.TrimSuffix(fi.Name(), modules.SiaFileExtension))
		if err != nil {
			return modules.SiaPath{}, errors.AddContext(err, "unable to join the siapath with the file: "+fi.Name())
		}

		// Open SiaFile, grab the number of stuck chunks and close the file
		f, err := r.staticFileSystem.OpenSiaFile(sp)
		if err != nil {
			return modules.SiaPath{}, errors.AddContext(err, "could not open siafileset for "+sp.String())
		}
		numStuckChunks := int(f.NumStuckChunks())
		if err := f.Close(); err != nil {
			return modules.SiaPath{}, errors.AddContext(err, "failed to close filenode "+sp.String())
		}

		// Check if stuck
		if numStuckChunks == 0 {
			continue
		}

		// Decrement rand and check if we have decremented fully
		rand = rand - numStuckChunks
		siapath = sp
		if rand < 0 {
			break
		}
	}
	if siapath.IsEmpty() {
		// If no files were selected from the directory than there is a mismatch
		// between the file metadata and the directory metadata.
		//
		// Queue a bubble to bubble the directory, ignore the return channel as we
		// do not want to block on this update.
		_ = r.staticBubbleScheduler.callQueueBubble(dirSiaPath)
		return modules.SiaPath{}, errors.New("no files selected from directory " + dirSiaPath.String())
	}
	return siapath, nil
}

// managedSubDirectories reads a directory and returns a slice of all the sub
// directory SiaPaths
func (r *Renter) managedSubDirectories(siaPath modules.SiaPath) ([]modules.SiaPath, error) {
	// Read directory
	fileinfos, err := r.staticFileSystem.ReadDir(siaPath)
	if err != nil {
		return nil, err
	}
	// Find all sub directory SiaPaths
	folders := make([]modules.SiaPath, 0, len(fileinfos))
	for _, fi := range fileinfos {
		if fi.IsDir() {
			subDir, err := siaPath.Join(fi.Name())
			if err != nil {
				return nil, err
			}
			folders = append(folders, subDir)
		}
	}
	return folders, nil
}

// threadedStuckFileLoop works through the renter directory and finds the stuck
// chunks and tries to repair them
func (r *Renter) threadedStuckFileLoop() {
	err := r.tg.Add()
	if err != nil {
		return
	}
	defer r.tg.Done()

	// Loop until the renter has shutdown or until there are no stuck chunks
	for {
		// Return if the renter has shut down.
		select {
		case <-r.tg.StopChan():
			return
		default:
		}

		// Wait until the renter is online to proceed.
		if !r.managedBlockUntilOnline() {
			// The renter shut down before the internet connection was restored.
			r.log.Println("renter shutdown before internet connection")
			return
		}

		// As we add stuck chunks to the upload heap we want to remember the
		// directories they came from so we can call bubble to update the
		// filesystem
		var dirSiaPaths []modules.SiaPath

		// Refresh the hosts and workers before adding stuck chunks to the
		// upload heap
		hosts := r.managedRefreshHostsAndWorkers()

		// Try and add stuck chunks from the stuck stack. We try and add these
		// first as they will be from files that previously had a successful
		// stuck chunk repair. The previous success gives us more confidence
		// that it is more likely additional stuck chunks from these files will
		// be successful compared to a random stuck chunk from the renter's
		// directory.
		stuckStackDirSiaPaths, err := r.managedAddStuckChunksFromStuckStack(hosts)
		if err != nil {
			r.repairLog.Println("WARN: error adding stuck chunks to repair heap from files with previously successful stuck repair jobs:", err)
		}
		dirSiaPaths = append(dirSiaPaths, stuckStackDirSiaPaths...)

		// Try add random stuck chunks to upload heap
		randomDirSiaPaths, err := r.managedAddRandomStuckChunks(hosts)
		if err != nil {
			r.repairLog.Println("WARN: error adding random stuck chunks to upload heap:", err)
		}
		dirSiaPaths = append(dirSiaPaths, randomDirSiaPaths...)

		// Check if any stuck chunks were added to the upload heap
		numStuckChunks, _ := r.uploadHeap.managedNumStuckChunks()
		if numStuckChunks == 0 {
			// Block until new work is required.
			select {
			case <-r.tg.StopChan():
				// The renter has shut down.
				return
			case <-r.uploadHeap.stuckChunkFound:
				// Health Loop found stuck chunk
			case <-r.uploadHeap.stuckChunkSuccess:
				// Stuck chunk was successfully repaired.
			}
			continue
		}

		// Signal that a repair is needed because stuck chunks were added to the
		// upload heap
		select {
		case r.uploadHeap.repairNeeded <- struct{}{}:
		default:
		}

		// Sleep until it is time to try and repair another stuck chunk
		rebuildStuckHeapSignal := time.After(repairStuckChunkInterval)
		select {
		case <-r.tg.StopChan():
			// Return if the return has been shutdown
			return
		case <-rebuildStuckHeapSignal:
			// Time to find another random chunk
		case <-r.uploadHeap.stuckChunkSuccess:
			// Stuck chunk was successfully repaired.
		}

		// Call bubble before continuing on next iteration to ensure filesystem
		// is updated.
		//
		// TODO - once bubbling metadata has been updated to be more I/O
		// efficient this code should be removed and we should call bubble when
		// we clean up the upload chunk after a successful repair.
		bubblePaths := r.newUniqueRefreshPaths()
		for _, dirSiaPath := range dirSiaPaths {
			err = bubblePaths.callAdd(dirSiaPath)
			if err != nil {
				r.repairLog.Printf("Error adding refresh path of %s: %v", dirSiaPath.String(), err)
			}
		}
		bubblePaths.callRefreshAllBlocking()
	}
}

// threadedUpdateRenterHealth reads all the siafiles in the renter, calculates
// the health of each file and updates the folder metadata
func (r *Renter) threadedUpdateRenterHealth() {
	err := r.tg.Add()
	if err != nil {
		return
	}
	defer r.tg.Done()

	// Loop until the renter has shutdown or until the renter's top level files
	// directory has a LasHealthCheckTime within the healthCheckInterval
	for {
		select {
		// Check to make sure renter hasn't been shutdown
		case <-r.tg.StopChan():
			return
		default:
		}

		// Follow path of oldest time, return directory and timestamp
		r.log.Debugln("Checking for oldest health check time")
		siaPath, lastHealthCheckTime, err := r.managedOldestHealthCheckTime()
		if err != nil {
			// If there is an error getting the lastHealthCheckTime sleep for a
			// little bit before continuing
			r.log.Println("WARN: Could not find oldest health check time:", err)
			select {
			case <-time.After(healthLoopErrorSleepDuration):
			case <-r.tg.StopChan():
				return
			}
			continue
		}

		// Check if the time since the last check on the least recently checked
		// folder is inside the health check interval. If so, the whole
		// filesystem has been checked recently, and we can sleep until the
		// least recent check is outside the check interval.
		timeSinceLastCheck := time.Since(lastHealthCheckTime)
		if timeSinceLastCheck < healthCheckInterval {
			// Sleep until the least recent check is outside the check interval.
			sleepDuration := healthCheckInterval - timeSinceLastCheck
			r.log.Printf("Health loop sleeping for %v, lastHealthCheckTime %v, directory %v", sleepDuration, lastHealthCheckTime, siaPath)
			wakeSignal := time.After(sleepDuration)
			select {
			case <-r.tg.StopChan():
				return
			case <-wakeSignal:
			}
		}

		// Prepare the subtree for being bubbled
		r.log.Debugf("Preparing subtree '%v' for bubble", siaPath)
		urp, err := r.callPrepareForBubble(siaPath, false)
		if err != nil {
			// Log the error
<<<<<<< HEAD
			r.log.Println("Error calling callPrepareForBubble on `", siaPath.String(), "`:", err)
=======
			r.log.Println("Error calling managedPrepareForBubble on `", siaPath.String(), "`:", err)

			// Check if urp is nil. This should only happen if the first call to Add
			// the Root dir fails.
			if urp == nil {
				// Sleep and continue
				select {
				case <-time.After(healthLoopErrorSleepDuration):
				case <-r.tg.StopChan():
					return
				}
				continue
			}
>>>>>>> 70877d0e
		}

		// Sanity check that we have both a urp and it has directories listed in its
		// childDir map.
		if urp == nil || urp.callNumChildDirs() == 0 {
			// This should never happen, build.Critical and sleep to prevent potential
			// rapid cycling.
			msg := fmt.Sprintf("WARN: No refresh paths returned from '%v'", siaPath)
			build.Critical(msg)
			select {
			case <-time.After(healthLoopErrorSleepDuration):
			case <-r.tg.StopChan():
				return
			}
			continue
		}
		r.log.Printf("Calling bubble on the subtree '%v', # bubbles %v", siaPath, urp.callNumChildDirs())
		urp.callRefreshAllBlocking()
	}
}

// callPrepareForBubble prepares a directory for the Health Loop to call bubble
// on and returns a uniqueRefreshPaths including all the paths of the
// directories in the subtree that need to be updated. This includes updating
// the LastHealthCheckTime for the supplied root directory.
//
// This method will at a minimum return a uniqueRefreshPaths with the rootDir
// added.
//
// If the force boolean is supplied, the LastHealthCheckTime of the directories
// will be ignored so all directories will be considered.
func (r *Renter) callPrepareForBubble(rootDir modules.SiaPath, force bool) (*uniqueRefreshPaths, error) {
	// Initiate helpers
	urp := r.newUniqueRefreshPaths()
	aggregateLastHealthCheckTime := time.Now()

	// Add the rootDir to urp.
	err := urp.callAdd(rootDir)
	if err != nil {
		return nil, errors.AddContext(err, "unable to add initial rootDir to uniqueRefreshPaths")
	}

	// Define DirectoryInfo function
	var mu sync.Mutex
	dlf := func(di modules.DirectoryInfo) {
		mu.Lock()
		defer mu.Unlock()

		// Skip any directories that have been updated recently
		if !force && time.Since(di.LastHealthCheckTime) < healthCheckInterval {
			// Track the LastHealthCheckTime of the skipped directory
			if di.LastHealthCheckTime.Before(aggregateLastHealthCheckTime) {
				aggregateLastHealthCheckTime = di.LastHealthCheckTime
			}
			return
		}
		// Add the directory to uniqueRefreshPaths
		addErr := urp.callAdd(di.SiaPath)
		if addErr != nil {
			r.log.Printf("WARN: unable to add siapath `%v` to uniqueRefreshPaths; err: %v", di.SiaPath, addErr)
			err = errors.Compose(err, addErr)
			return
		}
	}

	// Execute the function on the FileSystem
	errList := r.staticFileSystem.CachedList(rootDir, true, func(modules.FileInfo) {}, dlf)
	if errList != nil {
		err = errors.Compose(err, errList)
		// Still return the uniqueRefreshPaths as we added at least the root dir and
		// we should return.
		return urp, errors.AddContext(err, "unable to get cached list of sub directories")
	}

	// Update the root directory's LastHealthCheckTime to signal that this sub
	// tree has been updated
	entry, openErr := r.staticFileSystem.OpenSiaDir(rootDir)
	if openErr != nil {
		return urp, errors.Compose(err, openErr)
	}
	return urp, errors.Compose(err, entry.UpdateLastHealthCheckTime(aggregateLastHealthCheckTime, time.Now()), entry.Close())
}

// managedUpdateFileMetadatasParams updates the metadata of all siafiles within
// a dir with the provided parameters.  This can be very expensive for large
// directories and should therefore only happen sparingly.
func (r *Renter) managedUpdateFileMetadatasParams(dirSiaPath modules.SiaPath, offlineMap map[string]bool, goodForRenewMap map[string]bool, contracts map[string]modules.RenterContract, used []types.SiaPublicKey) error {
	// Read the fileinfos from the directory
	fis, err := r.staticFileSystem.ReadDir(dirSiaPath)
	if err != nil {
		return errors.AddContext(err, "managedUpdateFileMetadatas: failed to read dir")
	}

	// Define common variables
	var errs error
	var errMU sync.Mutex
	fileSiaPathChan := make(chan modules.SiaPath, numBubbleWorkerThreads)

	// Define the fileWorker
	fileWorker := func() {
		for fileSiaPath := range fileSiaPathChan {
			err := func() error {
				sf, err := r.staticFileSystem.OpenSiaFile(fileSiaPath)
				if err != nil {
					return err
				}
				err = r.managedUpdateFileMetadata(sf, offlineMap, goodForRenewMap, contracts, used)
				return errors.Compose(err, sf.Close())
			}()
			errMU.Lock()
			errs = errors.Compose(errs, err)
			errMU.Unlock()
		}
	}

	// Launch file workers
	var wg sync.WaitGroup
	for i := 0; i < numBubbleWorkerThreads; i++ {
		wg.Add(1)
		go func() {
			fileWorker()
			wg.Done()
		}()
	}

	// Update the file metadatas
	for _, fi := range fis {
		ext := filepath.Ext(fi.Name())
		if ext != modules.SiaFileExtension {
			continue
		}
		fName := strings.TrimSuffix(fi.Name(), modules.SiaFileExtension)
		fileSiaPath, err := dirSiaPath.Join(fName)
		if err != nil {
			r.log.Println("managedUpdateFileMetadatas: unable to join siapath with dirpath", err)
			continue
		}
		// Send fileSiaPath to the file workers
		select {
		case fileSiaPathChan <- fileSiaPath:
		case <-r.tg.StopChan():
			close(fileSiaPathChan)
			wg.Wait()
			return errors.AddContext(errs, "renter shutdown")
		}
	}

	// Close the chan and wait for the workers to finish
	close(fileSiaPathChan)
	wg.Wait()
	return errs
}

// managedUpdateFileMetadata updates the metadata of a siafile.
func (r *Renter) managedUpdateFileMetadata(sf *filesystem.FileNode, offlineMap, goodForRenew map[string]bool, contracts map[string]modules.RenterContract, used []types.SiaPublicKey) (err error) {
	// Update the siafile's used hosts.
	if err := sf.UpdateUsedHosts(used); err != nil {
		return errors.AddContext(err, "WARN: Could not update used hosts")
	}
	// Update cached redundancy values.
	_, _, err = sf.Redundancy(offlineMap, goodForRenew)
	if err != nil {
		return errors.AddContext(err, "WARN: Could not update cached redundancy")
	}
	// Update cached health values.
	_, _, _, _, _, _, _ = sf.Health(offlineMap, goodForRenew)
	// Set the LastHealthCheckTime
	sf.SetLastHealthCheckTime()
	// Update the cached expiration of the siafile.
	_ = sf.Expiration(contracts)
	// Save the metadata.
	err = sf.SaveMetadata()
	if err != nil {
		return err
	}
	return nil
}<|MERGE_RESOLUTION|>--- conflicted
+++ resolved
@@ -606,10 +606,7 @@
 		urp, err := r.callPrepareForBubble(siaPath, false)
 		if err != nil {
 			// Log the error
-<<<<<<< HEAD
 			r.log.Println("Error calling callPrepareForBubble on `", siaPath.String(), "`:", err)
-=======
-			r.log.Println("Error calling managedPrepareForBubble on `", siaPath.String(), "`:", err)
 
 			// Check if urp is nil. This should only happen if the first call to Add
 			// the Root dir fails.
@@ -622,7 +619,6 @@
 				}
 				continue
 			}
->>>>>>> 70877d0e
 		}
 
 		// Sanity check that we have both a urp and it has directories listed in its
