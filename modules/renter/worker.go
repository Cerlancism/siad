package renter

// worker.go defines a worker with a work loop. Each worker is connected to a
// single host, and the work loop will listen for jobs and then perform them.
//
// The worker has a set of jobs that it is capable of performing. The standard
// functions for a job are Queue, Kill, and Perform. Queue will add a job to the
// queue of work of that type. Kill will empty the queue and close out any work
// that will not be completed. Perform will grab a job from the queue if one
// exists and complete that piece of work.
//
// The worker has an ephemeral account on the host. It can use this account to
// pay for downloads and uploads. In order to ensure the account's balance does
// not run out, it maintains a balance target by refilling it when necessary.

import (
	"container/list"
	"sync"
	"time"
	"unsafe"

	"gitlab.com/NebulousLabs/Sia/build"
	"gitlab.com/NebulousLabs/Sia/modules"
	"gitlab.com/NebulousLabs/Sia/types"
	"gitlab.com/NebulousLabs/threadgroup"

	"gitlab.com/NebulousLabs/errors"
)

const (
	// minRHP3Version defines the minimum version that supports RHP3.
	minRHP3Version = "1.4.10"

	// minRegistryVersion defines the minimum version that is required for a
	// host to support the registry.
	minRegistryVersion = "1.5.1"

	// registryCacheSize is the cache size used by a single worker for the
	// registry cache.
	registryCacheSize = 1 << 20 // 1 MiB
)

const (
	// These variables define the total amount of data that a worker is willing
	// to queue at once when performing async tasks. If the worker has more data
	// queued in its async queue than this, it will stop launching jobs so that
	// the jobs it does launch have more breathing room to complete.
	//
	// The worker may adjust these values dynamically as it starts to run and
	// determines how much stuff it can do simultaneously before its jobs start
	// to have significant latency impact.
	initialConcurrentAsyncReadData  = 10e6
	initialConcurrentAsyncWriteData = 10e6
)

type (
	// A worker listens for work on a certain host.
	//
	// The mutex of the worker only protects the 'unprocessedChunks' and the
	// 'standbyChunks' fields of the worker. The rest of the fields are only
	// interacted with exclusively by the primary worker thread, and only one of
	// those ever exists at a time.
	//
	// The workers have a concept of 'cooldown' for the jobs it performs. If a
	// job fails, the assumption is that future attempts are also likely to
	// fail, because whatever condition resulted in the failure will still be
	// present until some time has passed.
	worker struct {
		// Atomics are used to minimize lock contention on the worker object.
		atomicAccountBalanceCheckRunning uint64         // used for a sanity check
		atomicCache                      unsafe.Pointer // points to a workerCache object
		atomicCacheUpdating              uint64         // ensures only one cache update happens at a time
		atomicPriceTable                 unsafe.Pointer // points to a workerPriceTable object
		atomicPriceTableUpdateRunning    uint64         // used for a sanity check

		// The host pub key also serves as an id for the worker, as there is
		// only one worker per host.
		staticHostPubKey    types.SiaPublicKey
		staticHostPubKeyStr string

		// Job queues for the worker.
		staticJobDownloadSnapshotQueue *jobDownloadSnapshotQueue
		staticJobHasSectorQueue        *jobHasSectorQueue
		staticJobReadQueue             *jobReadQueue
		staticJobLowPrioReadQueue      *jobReadQueue
		staticJobReadRegistryQueue     *jobReadRegistryQueue
		staticJobRenewQueue            *jobRenewQueue
		staticJobUpdateRegistryQueue   *jobUpdateRegistryQueue
		staticJobUploadSnapshotQueue   *jobUploadSnapshotQueue

		// Upload variables.
		unprocessedChunks         *uploadChunks // Yet unprocessed work items.
		uploadConsecutiveFailures int           // How many times in a row uploading has failed.
		uploadRecentFailure       time.Time     // How recent was the last failure?
		uploadRecentFailureErr    error         // What was the reason for the last failure?
		uploadTerminated          bool          // Have we stopped uploading?

		// The staticAccount represent the renter's ephemeral account on the
		// host. It keeps track of the available balance in the account, the
		// worker has a refill mechanism that keeps the account balance filled
		// up until the staticBalanceTarget.
		staticAccount       *account
		staticBalanceTarget types.Currency

		// The loop state contains information about the worker loop. It is
		// mostly atomic variables that the worker uses to ratelimit the
		// launching of async jobs.
		staticLoopState *workerLoopState

		// The maintenance state contains information about the worker's RHP3
		// related state. It is used to determine whether or not the worker's
		// maintenance cooldown can be reset.
		staticMaintenanceState *workerMaintenanceState

		// staticRegistryCache caches information about the worker's host's
		// registry entries.
		staticRegistryCache *registryRevisionCache

		// subscription-related fields
		staticSubscriptionInfo *subscriptionInfos

		// Utilities.
<<<<<<< HEAD
		tg       threadgroup.ThreadGroup
=======

		// staticSetInitialEstimates is an object that ensures the initial queue
		// estimates of the HS and RJ queues are only set once.
		staticSetInitialEstimates sync.Once

		staticTG threadgroup.ThreadGroup
>>>>>>> 657599f2
		mu       sync.Mutex
		renter   *Renter
		wakeChan chan struct{} // Worker will check queues if given a wake signal.
	}
)

// downloadChunks is a queue of download chunks.
type downloadChunks struct {
	*list.List
}

// newDownloadChunks initializes a new queue.
func newDownloadChunks() *downloadChunks {
	return &downloadChunks{
		List: list.New(),
	}
}

// Pop removes the first element of the queue.
func (queue *downloadChunks) Pop() *unfinishedDownloadChunk {
	mr := queue.Front()
	if mr == nil {
		return nil
	}
	return queue.List.Remove(mr).(*unfinishedDownloadChunk)
}

// uploadChunks is a queue of upload chunks.
type uploadChunks struct {
	*list.List
}

// newUploadChunks initializes a new queue.
func newUploadChunks() *uploadChunks {
	return &uploadChunks{
		List: list.New(),
	}
}

// Pop removes the first element of the queue.
func (queue *uploadChunks) Pop() *unfinishedUploadChunk {
	mr := queue.Front()
	if mr == nil {
		return nil
	}
	return queue.List.Remove(mr).(*unfinishedUploadChunk)
}

// managedKill will kill the worker.
func (w *worker) managedKill() {
	w.mu.Lock()
	defer w.mu.Unlock()

<<<<<<< HEAD
	err := w.tg.Stop()
=======
	err := w.staticTG.Stop()
>>>>>>> 657599f2
	if err != nil && !errors.Contains(err, threadgroup.ErrStopped) {
		w.renter.log.Printf("Worker %v: kill failed: %v", w.staticHostPubKeyStr, err)
	}
}

// staticKilled is a convenience function to determine if a worker has been
// killed or not.
func (w *worker) staticKilled() bool {
	select {
<<<<<<< HEAD
	case <-w.tg.StopChan():
=======
	case <-w.staticTG.StopChan():
>>>>>>> 657599f2
		return true
	default:
		return false
	}
}

// staticSupportsRHP3 is a convenience function to determine whether the host is
// on a version that supports the RHP3 protocol.
func (w *worker) staticSupportsRHP3() bool {
	cache := w.staticCache()
	return build.VersionCmp(cache.staticHostVersion, minRHP3Version) >= 0
}

// staticWake will wake the worker from sleeping. This should be called any time
// that a job is queued or a job completes.
func (w *worker) staticWake() {
	select {
	case w.wakeChan <- struct{}{}:
	default:
	}
}

// newWorker will create and return a worker that is ready to receive jobs.
func (r *Renter) newWorker(hostPubKey types.SiaPublicKey) (*worker, error) {
	_, ok, err := r.hostDB.Host(hostPubKey)
	if err != nil {
		return nil, errors.AddContext(err, "could not find host entry")
	}
	if !ok {
		return nil, errors.New("host does not exist")
	}

	// open the account
	account, err := r.staticAccountManager.managedOpenAccount(hostPubKey)
	if err != nil {
		return nil, errors.AddContext(err, "could not open account")
	}

	// set the balance target to 1SC
	//
	// TODO: check that the balance target  makes sense in function of the
	// amount of MDM programs it can run with that amount of money
	balanceTarget := types.SiacoinPrecision
	if r.deps.Disrupt("DisableFunding") {
		balanceTarget = types.ZeroCurrency
	}

	w := &worker{
		staticHostPubKey:    hostPubKey,
		staticHostPubKeyStr: hostPubKey.String(),

		staticAccount:       account,
		staticBalanceTarget: balanceTarget,

		staticRegistryCache: newRegistryCache(registryCacheSize),

		staticSubscriptionInfo: &subscriptionInfos{
			subscriptions:  make(map[modules.SubscriptionID]*subscription),
			staticWakeChan: make(chan struct{}, 1),
		},

		// Initialize the read and write limits for the async worker tasks.
		// These may be updated in real time as the worker collects metrics
		// about itself.
		staticLoopState: &workerLoopState{
			atomicReadDataLimit:  initialConcurrentAsyncReadData,
			atomicWriteDataLimit: initialConcurrentAsyncWriteData,
		},

		unprocessedChunks: newUploadChunks(),
		wakeChan:          make(chan struct{}, 1),
		renter:            r,
	}
	w.newPriceTable()
	w.newMaintenanceState()
	w.initJobHasSectorQueue()
	w.initJobReadQueue()
	w.initJobLowPrioReadQueue()
	w.initJobRenewQueue()
	w.initJobDownloadSnapshotQueue()
	w.initJobReadRegistryQueue()
	w.initJobUpdateRegistryQueue()
	w.initJobUploadSnapshotQueue()

	// Close the worker when the renter is stopped.
	err = r.tg.OnStop(func() error {
		w.managedKill()
		return nil
	})
	if err != nil {
		return nil, errors.AddContext(err, "failed to register OnStop for worker threadgroup")
	}

	// Get the worker cache set up before returning the worker. This prevents a
	// race condition in some tests.
	w.managedUpdateCache()
	if w.staticCache() == nil {
		return nil, errors.New("unable to build a cache for the worker")
	}
	return w, nil
}<|MERGE_RESOLUTION|>--- conflicted
+++ resolved
@@ -119,17 +119,12 @@
 		// subscription-related fields
 		staticSubscriptionInfo *subscriptionInfos
 
-		// Utilities.
-<<<<<<< HEAD
-		tg       threadgroup.ThreadGroup
-=======
-
 		// staticSetInitialEstimates is an object that ensures the initial queue
 		// estimates of the HS and RJ queues are only set once.
 		staticSetInitialEstimates sync.Once
 
+		// Utilities.
 		staticTG threadgroup.ThreadGroup
->>>>>>> 657599f2
 		mu       sync.Mutex
 		renter   *Renter
 		wakeChan chan struct{} // Worker will check queues if given a wake signal.
@@ -183,11 +178,7 @@
 	w.mu.Lock()
 	defer w.mu.Unlock()
 
-<<<<<<< HEAD
-	err := w.tg.Stop()
-=======
 	err := w.staticTG.Stop()
->>>>>>> 657599f2
 	if err != nil && !errors.Contains(err, threadgroup.ErrStopped) {
 		w.renter.log.Printf("Worker %v: kill failed: %v", w.staticHostPubKeyStr, err)
 	}
@@ -197,11 +188,7 @@
 // killed or not.
 func (w *worker) staticKilled() bool {
 	select {
-<<<<<<< HEAD
-	case <-w.tg.StopChan():
-=======
 	case <-w.staticTG.StopChan():
->>>>>>> 657599f2
 		return true
 	default:
 		return false
