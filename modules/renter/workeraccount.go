--- conflicted
+++ resolved
@@ -580,7 +580,6 @@
 	start := time.Now()
 	for !isIdle() {
 		if time.Since(start) > accountIdleMaxWait {
-<<<<<<< HEAD
 			// The worker failed to go idle for too long. Print the loop state,
 			// so we know what kind of task is keeping it busy.
 			w.renter.log.Printf("Worker static loop state: %+v\n\n", w.staticLoopState)
@@ -588,14 +587,11 @@
 			buf := make([]byte, 64e6) // 64MB
 			n := runtime.Stack(buf, true)
 			w.renter.log.Println(string(buf[:n]))
-			w.renter.log.Critical("worker has taken more than 40 minutes to go idle")
-=======
 			w.renter.log.Critical(fmt.Sprintf("worker has taken more than %v minutes to go idle", accountIdleMaxWait.Minutes()))
 			return
 		}
 		awake := w.renter.tg.Sleep(accountIdleCheckFrequency)
 		if !awake {
->>>>>>> 7cb6cf06
 			return
 		}
 	}
