--- conflicted
+++ resolved
@@ -1,12 +1,9 @@
 package renter
 
 import (
-<<<<<<< HEAD
 	"bytes"
+	"fmt"
 	"io"
-=======
-	"fmt"
->>>>>>> d6f7d849
 	"sync"
 	"sync/atomic"
 	"time"
