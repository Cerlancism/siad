--- conflicted
+++ resolved
@@ -3,11 +3,8 @@
 import (
 	"bytes"
 	"fmt"
-<<<<<<< HEAD
+	"io"
 	"strings"
-=======
-	"io"
->>>>>>> 4407c7d7
 	"sync"
 	"sync/atomic"
 	"time"
