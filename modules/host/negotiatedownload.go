--- conflicted
+++ resolved
@@ -212,18 +212,11 @@
 		return errors.AddContext(ErrHighRenterMissedOutput, "renter has incentive to see host fail")
 	}
 
-<<<<<<< HEAD
-	// Check that no collateral was posted.
-	if !existingVoidOutput.Value.Equals(paymentVoidOutput.Value) {
-		s := fmt.Sprintf("void payout wasn't expected to change")
-		return errors.AddContext(ErrVoidOutputChanged, s)
-=======
 	// Check that the host is not going to be posting collateral.
 	if paymentRevision.MissedHostOutput().Value.Cmp(existingRevision.MissedHostOutput().Value) < 0 {
 		collateral := existingRevision.MissedHostOutput().Value.Sub(paymentRevision.MissedHostOutput().Value)
 		s := fmt.Sprintf("host not expecting to post any collateral, but contract has host posting %v collateral", collateral)
 		return errors.AddContext(ErrLowHostMissedOutput, s)
->>>>>>> 6e98287c
 	}
 
 	// Check that the revision count has increased.
