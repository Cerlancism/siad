package host

// TODO: seems like there would be problems with the negotiation protocols if
// the renter tried something like 'form' or 'renew' but then the connections
// dropped after the host completed the transaction but before the host was
// able to send the host signatures for the transaction.
//
// Especially on a renew, the host choosing to hold the renter signatures
// hostage could be a pretty significant problem, and would require the renter
// to attempt a double-spend to either force the transaction onto the
// blockchain or to make sure that the host cannot abscond with the funds
// without commitment.
//
// Incentive for the host to do such a thing is pretty low - they will still
// have to keep all the files following a renew in order to get the money.

import (
	"fmt"
	"io"
	"net"
	"sync/atomic"
	"time"

	"gitlab.com/NebulousLabs/Sia/build"
	"gitlab.com/NebulousLabs/Sia/encoding"
	"gitlab.com/NebulousLabs/Sia/modules"
	"gitlab.com/NebulousLabs/Sia/types"
	"gitlab.com/NebulousLabs/errors"
	connmonitor "gitlab.com/NebulousLabs/monitor"
	"gitlab.com/NebulousLabs/siamux"
)

// rpcSettingsDeprecated is a specifier for a deprecated settings request.
var rpcSettingsDeprecated = types.NewSpecifier("Settings")

// threadedUpdateHostname periodically runs 'managedLearnHostname', which
// checks if the host's hostname has changed, and makes an updated host
// announcement if so.
func (h *Host) threadedUpdateHostname(closeChan chan struct{}) {
	defer close(closeChan)
	for {
		h.managedLearnHostname()
		// Wait 30 minutes to check again. If the hostname is changing
		// regularly (more than once a week), we want the host to be able to be
		// seen as having 95% uptime. Every minute that the announcement is
		// pointing to the wrong address is a minute of perceived downtime to
		// the renters.
		select {
		case <-h.tg.StopChan():
			return
		case <-time.After(time.Minute * 30):
			continue
		}
	}
}

// threadedTrackWorkingStatus periodically checks if the host is working,
// where working is defined as having received 3 settings calls in the past 15
// minutes.
func (h *Host) threadedTrackWorkingStatus(closeChan chan struct{}) {
	defer close(closeChan)

	// Before entering the longer loop, try a greedy, faster attempt to verify
	// that the host is working.
	prevSettingsCalls := atomic.LoadUint64(&h.atomicSettingsCalls)
	select {
	case <-h.tg.StopChan():
		return
	case <-time.After(workingStatusFirstCheck):
	}
	settingsCalls := atomic.LoadUint64(&h.atomicSettingsCalls)

	// sanity check
	if prevSettingsCalls > settingsCalls {
		build.Severe("the host's settings calls decremented")
	}

	h.mu.Lock()
	if settingsCalls-prevSettingsCalls >= workingStatusThreshold {
		h.workingStatus = modules.HostWorkingStatusWorking
	}
	// First check is quick, don't set to 'not working' if host has not been
	// contacted enough times.
	h.mu.Unlock()

	for {
		prevSettingsCalls = atomic.LoadUint64(&h.atomicSettingsCalls)
		select {
		case <-h.tg.StopChan():
			return
		case <-time.After(workingStatusFrequency):
		}
		settingsCalls = atomic.LoadUint64(&h.atomicSettingsCalls)

		// sanity check
		if prevSettingsCalls > settingsCalls {
			build.Severe("the host's settings calls decremented")
			continue
		}

		h.mu.Lock()
		if settingsCalls-prevSettingsCalls >= workingStatusThreshold {
			h.workingStatus = modules.HostWorkingStatusWorking
		} else {
			h.workingStatus = modules.HostWorkingStatusNotWorking
		}
		h.mu.Unlock()
	}
}

// threadedTrackConnectabilityStatus periodically checks if the host is
// connectable at its netaddress.
func (h *Host) threadedTrackConnectabilityStatus(closeChan chan struct{}) {
	defer close(closeChan)

	// Wait briefly before checking the first time. This gives time for any port
	// forwarding to complete.
	select {
	case <-h.tg.StopChan():
		return
	case <-time.After(connectabilityCheckFirstWait):
	}

	for {
		h.mu.RLock()
		autoAddr := h.autoAddress
		userAddr := h.settings.NetAddress
		h.mu.RUnlock()

		activeAddr := autoAddr
		if userAddr != "" {
			activeAddr = userAddr
		}

		dialer := &net.Dialer{
			Cancel:  h.tg.StopChan(),
			Timeout: connectabilityCheckTimeout,
		}
		conn, err := dialer.Dial("tcp", string(activeAddr))

		var status modules.HostConnectabilityStatus
		if err != nil {
			status = modules.HostConnectabilityStatusNotConnectable
		} else {
			conn.Close()
			status = modules.HostConnectabilityStatusConnectable
		}
		h.mu.Lock()
		h.connectabilityStatus = status
		h.mu.Unlock()

		select {
		case <-h.tg.StopChan():
			return
		case <-time.After(connectabilityCheckFrequency):
		}
	}
}

// initNetworking performs actions like port forwarding, and gets the
// host established on the network.
func (h *Host) initNetworking(address string) (err error) {
	// Create the listener and setup the close procedures.
	h.listener, err = h.dependencies.Listen("tcp", address)
	if err != nil {
		return err
	}
	// Automatically close the listener when h.tg.Stop() is called.
	threadedListenerClosedChan := make(chan struct{})
	h.tg.OnStop(func() {
		err := h.listener.Close()
		if err != nil {
			h.log.Println("WARN: closing the listener failed:", err)
		}

		// Wait until the threadedListener has returned to continue shutdown.
		<-threadedListenerClosedChan
	})

	// Set the initial working state of the host
	h.workingStatus = modules.HostWorkingStatusChecking

	// Set the initial connectability state of the host
	h.connectabilityStatus = modules.HostConnectabilityStatusChecking

	// Set the port.
	_, port, err := net.SplitHostPort(h.listener.Addr().String())
	if err != nil {
		return err
	}
	h.port = port
	if build.Release == "testing" {
		// Set the autoAddress to localhost for testing builds only.
		h.autoAddress = modules.NetAddress(net.JoinHostPort("localhost", h.port))
	}

	// Non-blocking, perform port forwarding and create the hostname discovery
	// thread.
	go func() {
		// Add this function to the threadgroup, so that the logger will not
		// disappear before port closing can be registered to the threadgroup
		// OnStop functions.
		err := h.tg.Add()
		if err != nil {
			// If this goroutine is not run before shutdown starts, this
			// codeblock is reachable.
			return
		}
		defer h.tg.Done()

		err = h.g.ForwardPort(port)
		if err != nil {
			h.log.Println("ERROR: failed to forward port:", err)
		}

		threadedUpdateHostnameClosedChan := make(chan struct{})
		go h.threadedUpdateHostname(threadedUpdateHostnameClosedChan)
		h.tg.OnStop(func() {
			<-threadedUpdateHostnameClosedChan
		})

		threadedTrackWorkingStatusClosedChan := make(chan struct{})
		go h.threadedTrackWorkingStatus(threadedTrackWorkingStatusClosedChan)
		h.tg.OnStop(func() {
			<-threadedTrackWorkingStatusClosedChan
		})

		threadedTrackConnectabilityStatusClosedChan := make(chan struct{})
		go h.threadedTrackConnectabilityStatus(threadedTrackConnectabilityStatusClosedChan)
		h.tg.OnStop(func() {
			<-threadedTrackConnectabilityStatusClosedChan
		})
	}()

	// Launch the listener.
	go h.threadedListen(threadedListenerClosedChan)

	// Create a listener for the SiaMux.
	err = h.staticMux.NewListener(modules.HostSiaMuxSubscriberName, h.threadedHandleStream)
	if err != nil {
		return errors.AddContext(err, "Failed to subscribe to the SiaMux")
	}
<<<<<<< HEAD

=======
>>>>>>> f1ec9cba
	// Close the listener when h.tg.OnStop is called.
	h.tg.OnStop(func() {
		h.staticMux.CloseListener(modules.HostSiaMuxSubscriberName)
	})

	return nil
}

// threadedHandleConn handles an incoming connection to the host, typically an
// RPC.
func (h *Host) threadedHandleConn(conn net.Conn) {
	err := h.tg.Add()
	if err != nil {
		return
	}
	defer h.tg.Done()

	// Close the conn on host.Close or when the method terminates, whichever
	// comes first.
	connCloseChan := make(chan struct{})
	defer close(connCloseChan)
	go func() {
		select {
		case <-h.tg.StopChan():
		case <-connCloseChan:
		}
		conn.Close()
	}()

	// Set an initial duration that is generous, but finite. RPCs can extend
	// this if desired.
	err = conn.SetDeadline(time.Now().Add(5 * time.Minute))
	if err != nil {
		h.log.Println("WARN: could not set deadline on connection:", err)
		return
	}

	// Read the first 16 bytes. If those bytes are RPCLoopEnter, then the
	// renter is attempting to use the new protocol; otherweise, assume the
	// renter is using the old protocol, and that the following 8 bytes
	// complete the renter's intended RPC ID.
	var id types.Specifier
	if err := encoding.NewDecoder(conn, encoding.DefaultAllocLimit).Decode(&id); err != nil {
		atomic.AddUint64(&h.atomicUnrecognizedCalls, 1)
		h.log.Debugf("WARN: incoming conn %v was malformed: %v", conn.RemoteAddr(), err)
		return
	}
	if id != modules.RPCLoopEnter {
		// first 8 bytes should be a length prefix of 16
		if lp := encoding.DecUint64(id[:8]); lp != 16 {
			atomic.AddUint64(&h.atomicUnrecognizedCalls, 1)
			h.log.Debugf("WARN: incoming conn %v was malformed: invalid length prefix %v", conn.RemoteAddr(), lp)
			return
		}
		// shift down 8 bytes, then read next 8
		copy(id[:8], id[8:])
		if _, err := io.ReadFull(conn, id[8:]); err != nil {
			atomic.AddUint64(&h.atomicUnrecognizedCalls, 1)
			h.log.Debugf("WARN: incoming conn %v was malformed: %v", conn.RemoteAddr(), err)
			return
		}
	}

	switch id {
	// new RPCs: enter an infinite request/response loop
	case modules.RPCLoopEnter:
		err = extendErr("incoming RPCLoopEnter failed: ", h.managedRPCLoop(conn))
	// old RPCs: handle a single request/response
	case modules.RPCDownload:
		atomic.AddUint64(&h.atomicDownloadCalls, 1)
		err = extendErr("incoming RPCDownload failed: ", h.managedRPCDownload(conn))
	case modules.RPCRenewContract:
		atomic.AddUint64(&h.atomicRenewCalls, 1)
		err = extendErr("incoming RPCRenewContract failed: ", h.managedRPCRenewContract(conn))
	case modules.RPCFormContract:
		atomic.AddUint64(&h.atomicFormContractCalls, 1)
		err = extendErr("incoming RPCFormContract failed: ", h.managedRPCFormContract(conn))
	case modules.RPCReviseContract:
		atomic.AddUint64(&h.atomicReviseCalls, 1)
		err = extendErr("incoming RPCReviseContract failed: ", h.managedRPCReviseContract(conn))
	case modules.RPCSettings:
		atomic.AddUint64(&h.atomicSettingsCalls, 1)
		err = extendErr("incoming RPCSettings failed: ", h.managedRPCSettings(conn))
	case rpcSettingsDeprecated:
		h.log.Debugln("Received deprecated settings call")
	default:
		h.log.Debugf("WARN: incoming conn %v requested unknown RPC \"%v\"", conn.RemoteAddr(), id)
		atomic.AddUint64(&h.atomicUnrecognizedCalls, 1)
	}
	if err != nil {
		atomic.AddUint64(&h.atomicErroredCalls, 1)
		err = extendErr("error with "+conn.RemoteAddr().String()+": ", err)
		h.managedLogError(err)
	}
}

// threadedHandleStream handles incoming SiaMux streams.
func (h *Host) threadedHandleStream(stream siamux.Stream) {
	// close the stream when the method terminates
	defer stream.Close()

	err := h.tg.Add()
	if err != nil {
		return
	}
	defer h.tg.Done()

	// set an initial duration that is generous, but finite. RPCs can extend
	// this if desired
	err = stream.SetDeadline(time.Now().Add(5 * time.Minute))
	if err != nil {
		h.log.Println("WARN: could not set deadline on connection:", err)
		return
	}

	// read the RPC id
	var rpcID types.Specifier
	err = modules.RPCRead(stream, &rpcID)
	if err != nil {
		if wErr := modules.RPCWriteError(stream, errors.New("Failed to read RPC id")); wErr != nil {
			h.managedLogError(err)
		}
		atomic.AddUint64(&h.atomicUnrecognizedCalls, 1)
		return
	}

	// read the price table, the renter will send its pricetable UUID by means
	// of identification, except for when it is updating its price table
	if rpcID != modules.RPCUpdatePriceTable {
		var ptID types.Specifier
		err = modules.RPCRead(stream, &ptID)
		if err != nil {
			if wErr := modules.RPCWriteError(stream, errors.New("Failed to read price table UUID")); wErr != nil {
				h.managedLogError(err)
			}
			atomic.AddUint64(&h.atomicErroredCalls, 1)
			return
		}
		// TODO verify if a price table exists
		// TODO verify it has not yet expired
	}

	switch rpcID {
	default:
		// TODO log stream.RemoteAddr().String() when it is implemented on the
		// SiaMux
		h.log.Debugf("WARN: incoming stream requested unknown RPC \"%v\"", rpcID)
		err = errors.New(fmt.Sprintf("Unrecognized RPC id %v", rpcID))
		atomic.AddUint64(&h.atomicUnrecognizedCalls, 1)
	}

	if err != nil {
		err = errors.Compose(err, modules.RPCWriteError(stream, err))
		atomic.AddUint64(&h.atomicErroredCalls, 1)
		h.managedLogError(err)
	}
}

// threadedListen listens for incoming RPCs and spawns an appropriate handler for each.
func (h *Host) threadedListen(closeChan chan struct{}) {
	defer close(closeChan)

	// Receive connections until an error is returned by the listener. When an
	// error is returned, there will be no more calls to receive.
	for {
		// Block until there is a connection to handle.
		conn, err := h.listener.Accept()
		if err != nil {
			return
		}

		conn = connmonitor.NewMonitoredConn(conn, h.staticMonitor)

		go h.threadedHandleConn(conn)

		// Soft-sleep to ratelimit the number of incoming connections.
		select {
		case <-h.tg.StopChan():
		case <-time.After(rpcRatelimit):
		}
	}
}

// NetAddress returns the address at which the host can be reached.
func (h *Host) NetAddress() modules.NetAddress {
	h.mu.RLock()
	defer h.mu.RUnlock()

	if h.settings.NetAddress != "" {
		return h.settings.NetAddress
	}
	return h.autoAddress
}

// NetworkMetrics returns information about the types of rpc calls that have
// been made to the host.
func (h *Host) NetworkMetrics() modules.HostNetworkMetrics {
	h.mu.RLock()
	defer h.mu.RUnlock()
	return modules.HostNetworkMetrics{
		DownloadCalls:     atomic.LoadUint64(&h.atomicDownloadCalls),
		ErrorCalls:        atomic.LoadUint64(&h.atomicErroredCalls),
		FormContractCalls: atomic.LoadUint64(&h.atomicFormContractCalls),
		RenewCalls:        atomic.LoadUint64(&h.atomicRenewCalls),
		ReviseCalls:       atomic.LoadUint64(&h.atomicReviseCalls),
		SettingsCalls:     atomic.LoadUint64(&h.atomicSettingsCalls),
		UnrecognizedCalls: atomic.LoadUint64(&h.atomicUnrecognizedCalls),
	}
}<|MERGE_RESOLUTION|>--- conflicted
+++ resolved
@@ -240,10 +240,6 @@
 	if err != nil {
 		return errors.AddContext(err, "Failed to subscribe to the SiaMux")
 	}
-<<<<<<< HEAD
-
-=======
->>>>>>> f1ec9cba
 	// Close the listener when h.tg.OnStop is called.
 	h.tg.OnStop(func() {
 		h.staticMux.CloseListener(modules.HostSiaMuxSubscriberName)
