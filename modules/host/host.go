// Package host is an implementation of the host module, and is responsible for
// participating in the storage ecosystem, turning available disk space an
// internet bandwidth into profit for the user.
package host

// TODO: what happens if the renter submits the revision early, before the
// final revision. Will the host mark the contract as complete?

// TODO: Host and renter are reporting errors where the renter is not adding
// enough fees to the file contract.

// TODO: Test the safety of the builder, it should be okay to have multiple
// builders open for up to 600 seconds, which means multiple blocks could be
// received in that time period. Should also check what happens if a parent
// gets confirmed on the blockchain before the builder is finished.

// TODO: Double check that any network connection has a finite deadline -
// handling action items properly requires that the locks held on the
// obligations eventually be released. There's also some more advanced
// implementation that needs to happen with the storage obligation locks to
// make sure that someone who wants a lock is able to get it eventually.

// TODO: Add contract compensation from form contract to the storage obligation
// financial metrics, and to the host's tracking.

// TODO: merge the network interfaces stuff, don't forget to include the
// 'announced' variable as one of the outputs.

// TODO: 'announced' doesn't tell you if the announcement made it to the
// blockchain.

// TODO: Need to make sure that the revision exchange for the renter and the
// host is being handled correctly. For the host, it's not so difficult. The
// host need only send the most recent revision every time. But, the host
// should not sign a revision unless the renter has explicitly signed such that
// the 'WholeTransaction' fields cover only the revision and that the
// signatures for the revision don't depend on anything else. The renter needs
// to verify the same when checking on a file contract revision from the host.
// If the host has submitted a file contract revision where the signatures have
// signed the whole file contract, there is an issue.

// TODO: there is a mistake in the file contract revision rpc, the host, if it
// does not have the right file contract id, should be returning an error there
// to the renter (and not just to it's calling function without informing the
// renter what's up).

// TODO: Need to make sure that the correct height is being used when adding
// sectors to the storage manager - in some places right now WindowStart is
// being used but really it's WindowEnd that should be in use.

// TODO: The host needs some way to blacklist file contracts that are being
// abusive by repeatedly getting free download batches.

// TODO: clean up all of the magic numbers in the host.

// TODO: revamp the finances for the storage obligations.

// TODO: host_test.go has commented out tests.

// TODO: network_test.go has commented out tests.

// TODO: persist_test.go has commented out tests.

// TODO: update_test.go has commented out tests.

import (
	"errors"
	"fmt"
	"net"
	"path/filepath"
	"sync"

	"gitlab.com/NebulousLabs/Sia/build"
	"gitlab.com/NebulousLabs/Sia/crypto"
	"gitlab.com/NebulousLabs/Sia/modules"
	"gitlab.com/NebulousLabs/Sia/modules/host/contractmanager"
	"gitlab.com/NebulousLabs/Sia/persist"
	siasync "gitlab.com/NebulousLabs/Sia/sync"
	"gitlab.com/NebulousLabs/Sia/types"
)

const (
	// Names of the various persistent files in the host.
	dbFilename   = modules.HostDir + ".db"
	logFile      = modules.HostDir + ".log"
	settingsFile = modules.HostDir + ".json"
)

var (
	// dbMetadata is a header that gets put into the database to identify a
	// version and indicate that the database holds host information.
	dbMetadata = persist.Metadata{
		Header:  "Sia Host DB",
		Version: "0.5.2",
	}

	// errHostClosed gets returned when a call is rejected due to the host
	// having been closed.
	errHostClosed = errors.New("call is disabled because the host is closed")

	// Nil dependency errors.
	errNilCS      = errors.New("host cannot use a nil state")
	errNilTpool   = errors.New("host cannot use a nil transaction pool")
	errNilWallet  = errors.New("host cannot use a nil wallet")
	errNilGateway = errors.New("host cannot use nil gateway")

	// persistMetadata is the header that gets written to the persist file, and is
	// used to recognize other persist files.
	persistMetadata = persist.Metadata{
		Header:  "Sia Host",
		Version: "1.2.0",
	}
)

// A Host contains all the fields necessary for storing files for clients and
// performing the storage proofs on the received files.
type Host struct {
	// RPC Metrics - atomic variables need to be placed at the top to preserve
	// compatibility with 32bit systems. These values are not persistent.
	atomicDownloadCalls     uint64
	atomicErroredCalls      uint64
	atomicFormContractCalls uint64
	atomicRenewCalls        uint64
	atomicReviseCalls       uint64
	atomicSettingsCalls     uint64
	atomicUnrecognizedCalls uint64

	// Error management. There are a few different types of errors returned by
	// the host. These errors intentionally not persistent, so that the logging
	// limits of each error type will be reset each time the host is reset.
	// These values are not persistent.
	atomicCommunicationErrors uint64
	atomicConnectionErrors    uint64
	atomicConsensusErrors     uint64
	atomicInternalErrors      uint64
	atomicNormalErrors        uint64

	// Dependencies.
<<<<<<< HEAD
	cs           modules.ConsensusSet
	g            modules.Gateway
	tpool        modules.TransactionPool
	dependencies modules.Dependencies
	wallet       modules.Wallet
=======
	cs            modules.ConsensusSet
	g             modules.Gateway
	tpool         modules.TransactionPool
	wallet        modules.Wallet
	staticAlerter *modules.GenericAlerter
	dependencies  modules.Dependencies
>>>>>>> 753b57b0
	modules.StorageManager

	// Subsystems
	staticAccountManager *accountManager

	// Host ACID fields - these fields need to be updated in serial, ACID
	// transactions.
	announced         bool
	announceConfirmed bool
	blockHeight       types.BlockHeight
	publicKey         types.SiaPublicKey
	secretKey         crypto.SecretKey
	recentChange      modules.ConsensusChangeID
	unlockHash        types.UnlockHash // A wallet address that can receive coins.

	// Host transient fields - these fields are either determined at startup or
	// otherwise are not critical to always be correct.
	autoAddress          modules.NetAddress // Determined using automatic tooling in network.go
	financialMetrics     modules.HostFinancialMetrics
	settings             modules.HostInternalSettings
	revisionNumber       uint64
	workingStatus        modules.HostWorkingStatus
	connectabilityStatus modules.HostConnectabilityStatus

	// A map of storage obligations that are currently being modified. Locks on
	// storage obligations can be long-running, and each storage obligation can
	// be locked separately.
	lockedStorageObligations map[types.FileContractID]*siasync.TryMutex

	// Misc state.
	db         *persist.BoltDatabase
	listener   net.Listener
	log        *persist.Logger
	mu         sync.RWMutex
	persistDir string
	port       string
	tg         siasync.ThreadGroup
}

// checkUnlockHash will check that the host has an unlock hash. If the host
// does not have an unlock hash, an attempt will be made to get an unlock hash
// from the wallet. That may fail due to the wallet being locked, in which case
// an error is returned.
func (h *Host) checkUnlockHash() error {
	addrs, err := h.wallet.AllAddresses()
	if err != nil {
		return err
	}
	hasAddr := false
	for _, addr := range addrs {
		if h.unlockHash == addr {
			hasAddr = true
			break
		}
	}
	if !hasAddr || h.unlockHash == (types.UnlockHash{}) {
		uc, err := h.wallet.NextAddress()
		if err != nil {
			return err
		}

		// Set the unlock hash and save the host. Saving is important, because
		// the host will be using this unlock hash to establish identity, and
		// losing it will mean silently losing part of the host identity.
		h.unlockHash = uc.UnlockHash()
		err = h.saveSync()
		if err != nil {
			return err
		}
	}
	return nil
}

// newHost returns an initialized Host, taking a set of dependencies as input.
// By making the dependencies an argument of the 'new' call, the host can be
// mocked such that the dependencies can return unexpected errors or unique
// behaviors during testing, enabling easier testing of the failure modes of
// the Host.
func newHost(dependencies modules.Dependencies, smDeps modules.Dependencies, cs modules.ConsensusSet, g modules.Gateway, tpool modules.TransactionPool, wallet modules.Wallet, listenerAddress string, persistDir string) (*Host, error) {
	// Check that all the dependencies were provided.
	if cs == nil {
		return nil, errNilCS
	}
	if g == nil {
		return nil, errNilGateway
	}
	if tpool == nil {
		return nil, errNilTpool
	}
	if wallet == nil {
		return nil, errNilWallet
	}

	// Create the host object.
	h := &Host{
<<<<<<< HEAD
		cs:                       cs,
		g:                        g,
		tpool:                    tpool,
		wallet:                   wallet,
		dependencies:             dependencies,
=======
		cs:            cs,
		g:             g,
		tpool:         tpool,
		wallet:        wallet,
		staticAlerter: modules.NewAlerter("host"),
		dependencies:  dependencies,

>>>>>>> 753b57b0
		lockedStorageObligations: make(map[types.FileContractID]*siasync.TryMutex),

		persistDir: persistDir,
	}

	// Call stop in the event of a partial startup.
	var err error
	defer func() {
		if err != nil {
			err = composeErrors(h.tg.Stop(), err)
		}
	}()

	// Create the perist directory if it does not yet exist.
	err = dependencies.MkdirAll(h.persistDir, 0700)
	if err != nil {
		return nil, err
	}

	// Initialize the logger, and set up the stop call that will close the
	// logger.
	h.log, err = dependencies.NewLogger(filepath.Join(h.persistDir, logFile))
	if err != nil {
		return nil, err
	}

	h.tg.AfterStop(func() {
		err = h.log.Close()
		if err != nil {
			// State of the logger is uncertain, a Println will have to
			// suffice.
			fmt.Println("Error when closing the logger:", err)
		}
	})

	// Add the account manager subsystem
	h.staticAccountManager, err = h.newAccountManager(h.blockHeight)
	if err != nil {
		return nil, err
	}

	// Add the storage manager to the host, and set up the stop call that will
	// close the storage manager.
	h.StorageManager, err = contractmanager.NewCustomContractManager(smDeps, filepath.Join(persistDir, "contractmanager"))
	if err != nil {
		h.log.Println("Could not open the storage manager:", err)
		return nil, err
	}
	h.tg.AfterStop(func() {
		err = h.StorageManager.Close()
		if err != nil {
			h.log.Println("Could not close storage manager:", err)
		}
	})

	// Load the prior persistence structures, and configure the host to save
	// before shutting down.
	err = h.load()
	if err != nil {
		return nil, err
	}
	h.tg.AfterStop(func() {
		err = h.saveSync()
		if err != nil {
			h.log.Println("Could not save host upon shutdown:", err)
		}
	})

	// Ensure the host is consistent by pruning any stale storage obligations.
	if err := h.PruneStaleStorageObligations(); err != nil {
		h.log.Println("Could not prune stale storage obligations:", err)
		return nil, err
	}

	// Initialize the networking. We need to hold the lock while doing so since
	// the previous load subscribed the host to the consensus set.
	h.mu.Lock()
	err = h.initNetworking(listenerAddress)
	h.mu.Unlock()
	if err != nil {
		h.log.Println("Could not initialize host networking:", err)
		return nil, err
	}
	return h, nil
}

// New returns an initialized Host.
func New(cs modules.ConsensusSet, g modules.Gateway, tpool modules.TransactionPool, wallet modules.Wallet, address string, persistDir string) (*Host, error) {
	return newHost(modules.ProdDependencies, new(modules.ProductionDependencies), cs, g, tpool, wallet, address, persistDir)
}

// NewCustomHost returns an initialized Host using the provided dependencies.
func NewCustomHost(deps modules.Dependencies, cs modules.ConsensusSet, g modules.Gateway, tpool modules.TransactionPool, wallet modules.Wallet, address string, persistDir string) (*Host, error) {
	return newHost(deps, new(modules.ProductionDependencies), cs, g, tpool, wallet, address, persistDir)
}

// NewCustomTestHost allows passing in both host dependencies and storage
// manager dependencies. Used solely for testing purposes, to allow dependency
// injection into the host's submodules.
func NewCustomTestHost(deps modules.Dependencies, smDeps modules.Dependencies, cs modules.ConsensusSet, g modules.Gateway, tpool modules.TransactionPool, wallet modules.Wallet, address string, persistDir string) (*Host, error) {
	return newHost(deps, smDeps, cs, g, tpool, wallet, address, persistDir)
}

// Close shuts down the host.
func (h *Host) Close() error {
	return h.tg.Stop()
}

// ExternalSettings returns the hosts external settings. These values cannot be
// set by the user (host is configured through InternalSettings), and are the
// values that get displayed to other hosts on the network.
func (h *Host) ExternalSettings() modules.HostExternalSettings {
	h.mu.Lock()
	defer h.mu.Unlock()
	err := h.tg.Add()
	if err != nil {
		build.Critical("Call to ExternalSettings after close")
	}
	defer h.tg.Done()
	return h.externalSettings()
}

// WorkingStatus returns the working state of the host, where working is
// defined as having received more than workingStatusThreshold settings calls
// over the period of workingStatusFrequency.
func (h *Host) WorkingStatus() modules.HostWorkingStatus {
	h.mu.RLock()
	defer h.mu.RUnlock()
	return h.workingStatus
}

// ConnectabilityStatus returns the connectability state of the host, whether
// the host can connect to itself on its configured netaddress.
func (h *Host) ConnectabilityStatus() modules.HostConnectabilityStatus {
	h.mu.RLock()
	defer h.mu.RUnlock()
	return h.connectabilityStatus
}

// FinancialMetrics returns information about the financial commitments,
// rewards, and activities of the host.
func (h *Host) FinancialMetrics() modules.HostFinancialMetrics {
	h.mu.RLock()
	defer h.mu.RUnlock()
	err := h.tg.Add()
	if err != nil {
		build.Critical("Call to FinancialMetrics after close")
	}
	defer h.tg.Done()
	return h.financialMetrics
}

// PublicKey returns the public key of the host that is used to facilitate
// relationships between the host and renter.
func (h *Host) PublicKey() types.SiaPublicKey {
	h.mu.RLock()
	defer h.mu.RUnlock()
	return h.publicKey
}

// SetInternalSettings updates the host's internal HostInternalSettings object.
func (h *Host) SetInternalSettings(settings modules.HostInternalSettings) error {
	h.mu.Lock()
	defer h.mu.Unlock()
	err := h.tg.Add()
	if err != nil {
		return err
	}
	defer h.tg.Done()

	// The host should not be accepting file contracts if it does not have an
	// unlock hash.
	if settings.AcceptingContracts {
		err := h.checkUnlockHash()
		if err != nil {
			return errors.New("internal settings not updated, no unlock hash: " + err.Error())
		}
	}

	if settings.NetAddress != "" {
		err := settings.NetAddress.IsValid()
		if err != nil {
			return errors.New("internal settings not updated, invalid NetAddress: " + err.Error())
		}
	}

	// Check if the net address for the host has changed. If it has, and it's
	// not equal to the auto address, then the host is going to need to make
	// another blockchain announcement.
	if h.settings.NetAddress != settings.NetAddress && settings.NetAddress != h.autoAddress {
		h.announced = false
	}

	// The locked storage collateral was altered, we potentially want to
	// unregister the insufficient collateral budget alert
	h.TryUnregisterInsufficientCollateralBudgetAlert()

	h.settings = settings
	h.revisionNumber++

	err = h.saveSync()
	if err != nil {
		return errors.New("internal settings updated, but failed saving to disk: " + err.Error())
	}
	return nil
}

// InternalSettings returns the settings of a host.
func (h *Host) InternalSettings() modules.HostInternalSettings {
	h.mu.RLock()
	defer h.mu.RUnlock()
	err := h.tg.Add()
	if err != nil {
		return modules.HostInternalSettings{}
	}
	defer h.tg.Done()
	return h.settings
}<|MERGE_RESOLUTION|>--- conflicted
+++ resolved
@@ -136,20 +136,12 @@
 	atomicNormalErrors        uint64
 
 	// Dependencies.
-<<<<<<< HEAD
-	cs           modules.ConsensusSet
-	g            modules.Gateway
-	tpool        modules.TransactionPool
-	dependencies modules.Dependencies
-	wallet       modules.Wallet
-=======
 	cs            modules.ConsensusSet
 	g             modules.Gateway
 	tpool         modules.TransactionPool
 	wallet        modules.Wallet
 	staticAlerter *modules.GenericAlerter
 	dependencies  modules.Dependencies
->>>>>>> 753b57b0
 	modules.StorageManager
 
 	// Subsystems
@@ -245,21 +237,12 @@
 
 	// Create the host object.
 	h := &Host{
-<<<<<<< HEAD
 		cs:                       cs,
 		g:                        g,
 		tpool:                    tpool,
 		wallet:                   wallet,
+		staticAlerter:            modules.NewAlerter("host"),
 		dependencies:             dependencies,
-=======
-		cs:            cs,
-		g:             g,
-		tpool:         tpool,
-		wallet:        wallet,
-		staticAlerter: modules.NewAlerter("host"),
-		dependencies:  dependencies,
-
->>>>>>> 753b57b0
 		lockedStorageObligations: make(map[types.FileContractID]*siasync.TryMutex),
 
 		persistDir: persistDir,
