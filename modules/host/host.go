--- conflicted
+++ resolved
@@ -345,20 +345,15 @@
 		// Init costs.
 		InitBaseCost: hes.BaseRPCPrice,
 
-		// Bandwidth related fields.
-<<<<<<< HEAD
-		DownloadBandwidthCost: his.MinDownloadBandwidthPrice,
-		UploadBandwidthCost:   his.MinUploadBandwidthPrice,
-
 		// LatestRevisionCost is set to a reasonable base + the estimated
 		// bandwidth cost of downloading a filecontract. This isn't perfect but
 		// at least scales a bit as the host updates their download bandwidth
 		// prices.
-		LatestRevisionCost: modules.DefaultBaseRPCPrice.Add(his.MinDownloadBandwidthPrice.Mul64(modules.EstimatedFileContractTransactionSetSize)),
-=======
+		LatestRevisionCost: modules.DefaultBaseRPCPrice.Add(hes.DownloadBandwidthPrice.Mul64(modules.EstimatedFileContractTransactionSetSize)),
+
+		// Bandwidth related fields.
 		DownloadBandwidthCost: hes.DownloadBandwidthPrice,
 		UploadBandwidthCost:   hes.UploadBandwidthPrice,
->>>>>>> 6ae2573b
 	}
 	// update the pricetable
 	h.staticPriceTables.managedSetCurrent(priceTable)
