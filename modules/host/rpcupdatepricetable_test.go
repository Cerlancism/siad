--- conflicted
+++ resolved
@@ -19,12 +19,8 @@
 // TestPriceTableMarshaling tests a PriceTable can be marshaled and unmarshaled
 func TestPriceTableMarshaling(t *testing.T) {
 	pt := modules.RPCPriceTable{
-<<<<<<< HEAD
 		Validity:             rpcPriceGuaranteePeriod,
-=======
-		Expiry:               time.Now().Add(rpcPriceGuaranteePeriod).Unix(),
 		HostBlockHeight:      types.BlockHeight(fastrand.Intn(1e3)),
->>>>>>> 071835a9
 		UpdatePriceTableCost: types.SiacoinPrecision,
 		InitBaseCost:         types.SiacoinPrecision.Mul64(1e2),
 		MemoryTimeCost:       types.SiacoinPrecision.Mul64(1e3),
