package host

import (
	// "errors"
	"encoding/json"
	"fmt"
	"os"
	"path/filepath"
	"reflect"
	"testing"

	"gitlab.com/NebulousLabs/Sia/build"
	"gitlab.com/NebulousLabs/Sia/crypto"
	"gitlab.com/NebulousLabs/Sia/modules"
	"gitlab.com/NebulousLabs/Sia/modules/consensus"
	"gitlab.com/NebulousLabs/Sia/modules/gateway"
	"gitlab.com/NebulousLabs/Sia/modules/miner"
	"gitlab.com/NebulousLabs/siamux"

	// "gitlab.com/NebulousLabs/Sia/modules/renter"
	"gitlab.com/NebulousLabs/Sia/modules/transactionpool"
	"gitlab.com/NebulousLabs/Sia/modules/wallet"
	siasync "gitlab.com/NebulousLabs/Sia/sync"
	"gitlab.com/NebulousLabs/Sia/types"
)

// A hostTester is the helper object for host testing, including helper modules
// and methods for controlling synchronization.
type hostTester struct {
	mux *siamux.SiaMux

	cs        modules.ConsensusSet
	gateway   modules.Gateway
	miner     modules.TestMiner
	tpool     modules.TransactionPool
	wallet    modules.Wallet
	walletKey crypto.CipherKey

	host *Host

	persistDir string
}

/*
// initRenting prepares the host tester for uploads and downloads by announcing
// the host to the network and performing other preparational tasks.
// initRenting takes a while because the renter needs to process the host
// announcement, requiring asynchronous network communication between the
// renter and host.
func (ht *hostTester) initRenting() error {
	if ht.renting {
		return nil
	}

	// Because the renting test takes a long time, it will fail if
	// testing.Short.
	if testing.Short() {
		return errors.New("cannot call initRenting in short tests")
	}

	// Announce the host.
	err := ht.host.Announce()
	if err != nil {
		return err
	}

	// Mine a block to get the announcement into the blockchain.
	_, err = ht.miner.AddBlock()
	if err != nil {
		return err
	}

	// Wait for the renter to see the host announcement.
	for i := 0; i < 50; i++ {
		time.Sleep(time.Millisecond * 100)
		if len(ht.renter.ActiveHosts()) != 0 {
			break
		}
	}
	if len(ht.renter.ActiveHosts()) == 0 {
		return errors.New("could not start renting in the host tester")
	}
	ht.renting = true
	return nil
}
*/

// initWallet creates a wallet key, initializes the host wallet, unlocks it,
// and then stores the key in the host tester.
func (ht *hostTester) initWallet() error {
	// Create the keys for the wallet and unlock it.
	key := crypto.GenerateSiaKey(crypto.TypeDefaultWallet)
	ht.walletKey = key
	_, err := ht.wallet.Encrypt(key)
	if err != nil {
		return err
	}
	err = ht.wallet.Unlock(key)
	if err != nil {
		return err
	}
	return nil
}

// blankHostTester creates a host tester where the modules are created but no
// extra initialization has been done, for example no blocks have been mined
// and the wallet keys have not been created.
func blankHostTester(name string) (*hostTester, error) {
	return blankMockHostTester(modules.ProdDependencies, name)
}

// blankMockHostTester creates a host tester where the modules are created but no
// extra initialization has been done, for example no blocks have been mined
// and the wallet keys have not been created.
func blankMockHostTester(d modules.Dependencies, name string) (*hostTester, error) {
	testdir := build.TempDir(modules.HostDir, name)

	// Create the siamux.
	siaMuxDir := filepath.Join(testdir, modules.SiaMuxDir)
	mux, err := modules.NewSiaMux(siaMuxDir, testdir, "localhost:0")
	if err != nil {
		return nil, err
	}

	// Create the modules.
	g, err := gateway.New("localhost:0", false, filepath.Join(testdir, modules.GatewayDir))
	if err != nil {
		return nil, err
	}
	cs, errChan := consensus.New(g, false, filepath.Join(testdir, modules.ConsensusDir))
	if err := <-errChan; err != nil {
		return nil, err
	}
	tp, err := transactionpool.New(cs, g, filepath.Join(testdir, modules.TransactionPoolDir))
	if err != nil {
		return nil, err
	}
	w, err := wallet.New(cs, tp, filepath.Join(testdir, modules.WalletDir))
	if err != nil {
		return nil, err
	}
	m, err := miner.New(cs, tp, w, filepath.Join(testdir, modules.MinerDir))
	if err != nil {
		return nil, err
	}
	h, err := NewCustomHost(d, cs, g, tp, w, mux, "localhost:0", filepath.Join(testdir, modules.HostDir))
	if err != nil {
		return nil, err
	}
	/*
		r, err := renter.New(cs, w, tp, filepath.Join(testdir, modules.RenterDir))
		if err != nil {
			return nil, err
		}
	*/

	// Assemble all objects into a hostTester
	ht := &hostTester{
		mux: mux,

		cs:      cs,
		gateway: g,
		miner:   m,
		// renter:  r,
		tpool:  tp,
		wallet: w,

		host: h,

		persistDir: testdir,
	}

	return ht, nil
}

// newHostTester creates a host tester with an initialized wallet and money in
// that wallet.
func newHostTester(name string) (*hostTester, error) {
	return newMockHostTester(modules.ProdDependencies, name)
}

// newMockHostTester creates a host tester with an initialized wallet and money
// in that wallet, using the dependencies provided.
func newMockHostTester(d modules.Dependencies, name string) (*hostTester, error) {
	// Create a blank host tester.
	ht, err := blankMockHostTester(d, name)
	if err != nil {
		return nil, err
	}

	// Initialize the wallet and mine blocks until the wallet has money.
	err = ht.initWallet()
	if err != nil {
		return nil, err
	}
	for i := types.BlockHeight(0); i <= types.MaturityDelay; i++ {
		_, err = ht.miner.AddBlock()
		if err != nil {
			return nil, err
		}
	}

	// Create two storage folder for the host, one the minimum size and one
	// twice the minimum size.
	storageFolderOne := filepath.Join(ht.persistDir, "hostTesterStorageFolderOne")
	err = os.Mkdir(storageFolderOne, 0700)
	if err != nil {
		return nil, err
	}
	err = ht.host.AddStorageFolder(storageFolderOne, modules.SectorSize*64)
	if err != nil {
		return nil, err
	}
	storageFolderTwo := filepath.Join(ht.persistDir, "hostTesterStorageFolderTwo")
	err = os.Mkdir(storageFolderTwo, 0700)
	if err != nil {
		return nil, err
	}
	err = ht.host.AddStorageFolder(storageFolderTwo, modules.SectorSize*64*2)
	if err != nil {
		return nil, err
	}
	return ht, nil
}

// Close safely closes the hostTester. It panics if err != nil because there
// isn't a good way to errcheck when deferring a close.
func (ht *hostTester) Close() error {
	errs := []error{
		ht.host.Close(),
		ht.miner.Close(),
		ht.tpool.Close(),
		ht.cs.Close(),
		ht.gateway.Close(),
	}
	if err := build.JoinErrors(errs, "; "); err != nil {
		panic(err)
	}
	return nil
}

// renterHostPair is a helper struct that contains a secret key, symbolizing the
// renter, a host and the id of the file contract they share.
type renterHostPair struct {
<<<<<<< HEAD
	host   *Host
	renter crypto.SecretKey
	fcid   types.FileContractID
	eaid   modules.AccountID // id of the ephemeral account on the host
	pt     modules.RPCPriceTable
=======
	accountID  modules.AccountID
	accountKey crypto.SecretKey
	ht         *hostTester
	latestPT   *modules.RPCPriceTable
	renter     crypto.SecretKey
	fcid       types.FileContractID
>>>>>>> 59f043c5
}

// newRenterHostPair creates a new host tester and returns a renter host pair,
// this pair is a helper struct that contains both the host and renter,
// represented by its secret key. This helper will create a storage
// obligation emulating a file contract between them.
func newRenterHostPair(name string) (*renterHostPair, error) {
	// setup host
	ht, err := newHostTester(name)
	if err != nil {
		return nil, err
	}
	return newRenterHostPairCustomHostTester(ht)
}

// newRenterHostPairCustomHostTester returns a renter host pair, this pair is a helper struct
// that contains both the host and renter, represented by its secret key. This
// helper will create a storage obligation emulating a file contract between
// them. This method requires the caller to pass a hostTester opposed to
// creating one, which allows setting up multiple renters which each have a
// contract with the one host.
func newRenterHostPairCustomHostTester(ht *hostTester) (*renterHostPair, error) {
	// create a renter key pair
	sk, pk := crypto.GenerateKeyPair()
	renterPK := types.SiaPublicKey{
		Algorithm: types.SignatureEd25519,
		Key:       pk[:],
	}

	// setup storage obligationn (emulating a renter creating a contract)
	so, err := ht.newTesterStorageObligation()
	if err != nil {
		return nil, err
	}
	so, err = ht.addNoOpRevision(so, renterPK)
	if err != nil {
		return nil, err
	}
	ht.host.managedLockStorageObligation(so.id())
	err = ht.host.managedAddStorageObligation(so, false)
	if err != nil {
		return nil, err
	}
	ht.host.managedUnlockStorageObligation(so.id())

	// prepare an EA without funding it.
	accountKey, accountID := prepareAccount()

	pair := &renterHostPair{
		accountID:  accountID,
		accountKey: accountKey,
		ht:         ht,
		renter:     sk,
		fcid:       so.id(),
	}
<<<<<<< HEAD

	// fetch a price table
	err = pair.updatePriceTable()
	if err != nil {
		return nil, nil, err
	}
	return ht, pair, nil
=======
	return pair, nil
}

// Close closes the underlying host tester.
func (p *renterHostPair) Close() error {
	return p.ht.Close()
>>>>>>> 59f043c5
}

// newStream opens a stream to the pair's host and returns it
func (p *renterHostPair) newStream() siamux.Stream {
	hes := p.host.ExternalSettings()

	pk := modules.SiaPKToMuxPK(p.host.publicKey)
	address := fmt.Sprintf("%s:%s", hes.NetAddress.Host(), hes.SiaMuxPort)
	subscriber := modules.HostSiaMuxSubscriberName

	stream, err := p.host.staticMux.NewStream(subscriber, address, pk)
	if err != nil {
		panic(err)
	}
	return stream
}

// paymentRevision returns a new revision that transfer the given amount to the
// host. Returns the payment revision together with a signature signed by the
// pair's renter.
func (p *renterHostPair) paymentRevision(amount types.Currency) (types.FileContractRevision, crypto.Signature, error) {
	updated, err := p.ht.host.managedGetStorageObligation(p.fcid)
	if err != nil {
		return types.FileContractRevision{}, crypto.Signature{}, err
	}

	recent, err := updated.recentRevision()
	if err != nil {
		return types.FileContractRevision{}, crypto.Signature{}, err
	}

	rev, err := recent.PaymentRevision(amount)
	if err != nil {
		return types.FileContractRevision{}, crypto.Signature{}, err
	}

<<<<<<< HEAD
	return rev, p.sign(rev), nil
}

// sign returns the renter's signature of the given revision
func (p *renterHostPair) sign(rev types.FileContractRevision) crypto.Signature {
	signedTxn := types.Transaction{
		FileContractRevisions: []types.FileContractRevision{rev},
		TransactionSignatures: []types.TransactionSignature{{
			ParentID:       crypto.Hash(rev.ParentID),
			CoveredFields:  types.CoveredFields{FileContractRevisions: []uint64{0}},
			PublicKeyIndex: 0,
		}},
	}
	hash := signedTxn.SigHash(0, p.host.BlockHeight())
	return crypto.SignHash(hash, p.renter)
}

// updatePriceTable runs the UpdatePriceTableRPC on the host and sets the price
// table on the pair
func (p *renterHostPair) updatePriceTable() error {
	stream := p.newStream()
	defer stream.Close()

	var refundAccount modules.AccountID
	err := refundAccount.LoadString("prefix:deadbeef")
	if err != nil {
		return err
	}

	// initiate the RPC
	err = modules.RPCWrite(stream, modules.RPCUpdatePriceTable)
	if err != nil {
		return err
	}

	// receive the price table response
	var pt modules.RPCPriceTable
	var update modules.RPCUpdatePriceTableResponse
	err = modules.RPCRead(stream, &update)
	if err != nil {
		return err
	}
	if err = json.Unmarshal(update.PriceTableJSON, &pt); err != nil {
		return err
	}

	// prepare an updated revision that pays the host
	rev, sig, err := p.paymentRevision(pt.UpdatePriceTableCost)
	if err != nil {
		return err
	}

	// send PaymentRequest & PayByContractRequest
	pRequest := modules.PaymentRequest{Type: modules.PayByContract}
	pbcRequest := newPayByContractRequest(rev, sig, refundAccount)
	err = modules.RPCWriteAll(stream, pRequest, pbcRequest)
	if err != nil {
		return err
	}

	// receive PayByContractResponse
	var payByResponse modules.PayByContractResponse
	err = modules.RPCRead(stream, &payByResponse)
	if err != nil {
		return err
	}

	err = p.verify(crypto.HashObject(rev), payByResponse.Signature)
	if err != nil {
		return err
	}
	p.pt = pt
	return nil
}

// verify verifies the given signature was made by the host
func (p *renterHostPair) verify(hash crypto.Hash, signature crypto.Signature) error {
	var hpk crypto.PublicKey
	copy(hpk[:], p.host.PublicKey().Key)
	return crypto.VerifyHash(hash, hpk, signature)
=======
	sig := revisionSignature(rev, p.ht.host.BlockHeight(), p.renter)
	return rev, sig, nil
>>>>>>> 59f043c5
}

// TestHostInitialization checks that the host initializes to sensible default
// values.
func TestHostInitialization(t *testing.T) {
	if testing.Short() {
		t.SkipNow()
	}
	t.Parallel()

	// create a blank host tester
	ht, err := blankHostTester(t.Name())
	if err != nil {
		t.Fatal(err)
	}
	defer ht.Close()

	// verify its initial block height is zero
	if ht.host.blockHeight != 0 {
		t.Fatal("host initialized to the wrong block height")
	}

	// verify its RPC price table was properly initialised
	ht.host.staticPriceTables.mu.RLock()
	defer ht.host.staticPriceTables.mu.RUnlock()
	if reflect.DeepEqual(ht.host.staticPriceTables.current, modules.RPCPriceTable{}) {
		t.Fatal("RPC price table wasn't initialized")
	}
	if ht.host.staticPriceTables.current.Expiry == 0 {
		t.Fatal("RPC price table was not properly initialised")
	}
}

// TestHostMultiClose checks that the host returns an error if Close is called
// multiple times on the host.
func TestHostMultiClose(t *testing.T) {
	if testing.Short() {
		t.SkipNow()
	}
	t.Parallel()
	ht, err := newHostTester("TestHostMultiClose")
	if err != nil {
		t.Fatal(err)
	}
	defer ht.Close()

	err = ht.host.Close()
	if err != nil {
		t.Fatal(err)
	}
	err = ht.host.Close()
	if err != siasync.ErrStopped {
		t.Fatal(err)
	}
	err = ht.host.Close()
	if err != siasync.ErrStopped {
		t.Fatal(err)
	}
	// Set ht.host to something non-nil - nil was returned because startup was
	// incomplete. If ht.host is nil at the end of the function, the ht.Close()
	// operation will fail.
	ht.host, err = NewCustomHost(modules.ProdDependencies, ht.cs, ht.gateway, ht.tpool, ht.wallet, ht.mux, "localhost:0", filepath.Join(ht.persistDir, modules.HostDir))
	if err != nil {
		t.Fatal(err)
	}
}

// TestNilValues tries initializing the host with nil values.
func TestNilValues(t *testing.T) {
	if testing.Short() {
		t.SkipNow()
	}
	t.Parallel()
	ht, err := blankHostTester("TestStartupRescan")
	if err != nil {
		t.Fatal(err)
	}
	defer ht.Close()

	hostDir := filepath.Join(ht.persistDir, modules.HostDir)
	_, err = New(nil, ht.gateway, ht.tpool, ht.wallet, ht.mux, "localhost:0", hostDir)
	if err != errNilCS {
		t.Fatal("could not trigger errNilCS")
	}
	_, err = New(ht.cs, nil, ht.tpool, ht.wallet, ht.mux, "localhost:0", hostDir)
	if err != errNilGateway {
		t.Fatal("Could not trigger errNilGateay")
	}
	_, err = New(ht.cs, ht.gateway, nil, ht.wallet, ht.mux, "localhost:0", hostDir)
	if err != errNilTpool {
		t.Fatal("could not trigger errNilTpool")
	}
	_, err = New(ht.cs, ht.gateway, ht.tpool, nil, ht.mux, "localhost:0", hostDir)
	if err != errNilWallet {
		t.Fatal("Could not trigger errNilWallet")
	}
}

// TestSetAndGetInternalSettings checks that the functions for interacting with
// the host's internal settings object are working as expected.
func TestSetAndGetInternalSettings(t *testing.T) {
	if testing.Short() {
		t.SkipNow()
	}
	t.Parallel()

	ht, err := newHostTester("TestSetAndGetInternalSettings")
	if err != nil {
		t.Fatal(err)
	}
	defer ht.Close()

	// Check the default settings get returned at first call.
	settings := ht.host.InternalSettings()
	if settings.AcceptingContracts != false {
		t.Error("settings retrieval did not return default value")
	}
	if settings.MaxDuration != defaultMaxDuration {
		t.Error("settings retrieval did not return default value")
	}
	if settings.MaxDownloadBatchSize != uint64(defaultMaxDownloadBatchSize) {
		t.Error("settings retrieval did not return default value")
	}
	if settings.MaxReviseBatchSize != uint64(defaultMaxReviseBatchSize) {
		t.Error("settings retrieval did not return default value")
	}
	if settings.NetAddress != "" {
		t.Error("settings retrieval did not return default value")
	}
	if settings.WindowSize != defaultWindowSize {
		t.Error("settings retrieval did not return default value")
	}
	if !settings.Collateral.Equals(defaultCollateral) {
		t.Error("settings retrieval did not return default value")
	}
	if !settings.CollateralBudget.Equals(defaultCollateralBudget) {
		t.Error("settings retrieval did not return default value")
	}
	if !settings.MaxCollateral.Equals(defaultMaxCollateral) {
		t.Error("settings retrieval did not return default value")
	}
	if !settings.MinContractPrice.Equals(defaultContractPrice) {
		t.Error("settings retrieval did not return default value")
	}
	if !settings.MinDownloadBandwidthPrice.Equals(defaultDownloadBandwidthPrice) {
		t.Error("settings retrieval did not return default value")
	}
	if !settings.MinStoragePrice.Equals(modules.DefaultStoragePrice) {
		t.Error("settings retrieval did not return default value")
	}
	if !settings.MinUploadBandwidthPrice.Equals(defaultUploadBandwidthPrice) {
		t.Error("settings retrieval did not return default value")
	}
	if settings.EphemeralAccountExpiry != (defaultEphemeralAccountExpiry) {
		t.Error("settings retrieval did not return default value")
	}
	if !settings.MaxEphemeralAccountBalance.Equals(defaultMaxEphemeralAccountBalance) {
		t.Error("settings retrieval did not return default value")
	}
	if !settings.MaxEphemeralAccountRisk.Equals(defaultMaxEphemeralAccountRisk) {
		t.Error("settings retrieval did not return default value")
	}

	// Check that calling SetInternalSettings with valid settings updates the settings.
	settings.AcceptingContracts = true
	settings.NetAddress = "foo.com:123"
	err = ht.host.SetInternalSettings(settings)
	if err != nil {
		t.Fatal(err)
	}
	settings = ht.host.InternalSettings()
	if settings.AcceptingContracts != true {
		t.Fatal("SetInternalSettings failed to update settings")
	}
	if settings.NetAddress != "foo.com:123" {
		t.Fatal("SetInternalSettings failed to update settings")
	}

	// Check that calling SetInternalSettings with invalid settings does not update the settings.
	settings.NetAddress = "invalid"
	err = ht.host.SetInternalSettings(settings)
	if err == nil {
		t.Fatal("expected SetInternalSettings to error with invalid settings")
	}
	settings = ht.host.InternalSettings()
	if settings.NetAddress != "foo.com:123" {
		t.Fatal("SetInternalSettings should not modify the settings if the new settings are invalid")
	}

	// Reload the host and verify that the altered settings persisted.
	err = ht.host.Close()
	if err != nil {
		t.Fatal(err)
	}
	rebootHost, err := New(ht.cs, ht.gateway, ht.tpool, ht.wallet, ht.mux, "localhost:0", filepath.Join(ht.persistDir, modules.HostDir))
	if err != nil {
		t.Fatal(err)
	}
	rebootSettings := rebootHost.InternalSettings()
	if rebootSettings.AcceptingContracts != settings.AcceptingContracts {
		t.Error("settings retrieval did not return updated value")
	}
	if rebootSettings.NetAddress != settings.NetAddress {
		t.Error("settings retrieval did not return updated value")
	}

	// Set ht.host to 'rebootHost' so that the 'ht.Close()' method will close
	// everything cleanly.
	ht.host = rebootHost
}

/*
// TestSetAndGetSettings checks that the functions for interacting with the
// hosts settings object are working as expected.
func TestSetAndGetSettings(t *testing.T) {
	if testing.Short() {
		t.SkipNow()
	}
	ht, err := newHostTester("TestSetAndGetSettings")
	if err != nil {
		t.Fatal(err)
	}
	defer ht.Close()

	// Check the default settings get returned at first call.
	settings := ht.host.Settings()
	if settings.MaxDuration != defaultMaxDuration {
		t.Error("settings retrieval did not return default value")
	}
	if settings.WindowSize != defaultWindowSize {
		t.Error("settings retrieval did not return default value")
	}
	if settings.Price.Cmp(defaultPrice) != 0 {
		t.Error("settings retrieval did not return default value")
	}
	if settings.Collateral.Cmp(defaultCollateral) != 0 {
		t.Error("settings retrieval did not return default value")
	}

	// Submit updated settings and check that the changes stuck.
	settings.TotalStorage += 15
	settings.MaxDuration += 16
	settings.WindowSize += 17
	settings.Price = settings.Price.Add(types.NewCurrency64(18))
	settings.Collateral = settings.Collateral.Add(types.NewCurrency64(19))
	err = ht.host.SetSettings(settings)
	if err != nil {
		t.Fatal(err)
	}
	newSettings := ht.host.Settings()
	if settings.MaxDuration != newSettings.MaxDuration {
		t.Error("settings retrieval did not return updated value")
	}
	if settings.WindowSize != newSettings.WindowSize {
		t.Error("settings retrieval did not return updated value")
	}
	if settings.Price.Cmp(newSettings.Price) != 0 {
		t.Error("settings retrieval did not return updated value")
	}
	if settings.Collateral.Cmp(newSettings.Collateral) != 0 {
		t.Error("settings retrieval did not return updated value")
	}

	// Reload the host and verify that the altered settings persisted.
	err = ht.host.Close()
	if err != nil {
		t.Fatal(err)
	}
	rebootHost, err := New(ht.cs, ht.tpool, ht.wallet, ht.mux, "localhost:0", filepath.Join(ht.persistDir, modules.HostDir))
	if err != nil {
		t.Fatal(err)
	}
	rebootSettings := rebootHost.Settings()
	if settings.TotalStorage != rebootSettings.TotalStorage {
		t.Error("settings retrieval did not return updated value")
	}
	if settings.MaxDuration != rebootSettings.MaxDuration {
		t.Error("settings retrieval did not return updated value")
	}
	if settings.WindowSize != rebootSettings.WindowSize {
		t.Error("settings retrieval did not return updated value")
	}
	if settings.Price.Cmp(rebootSettings.Price) != 0 {
		t.Error("settings retrieval did not return updated value")
	}
	if settings.Collateral.Cmp(rebootSettings.Collateral) != 0 {
		t.Error("settings retrieval did not return updated value")
	}
}

// TestPersistentSettings checks that settings persist between instances of the
// host.
func TestPersistentSettings(t *testing.T) {
	if testing.Short() {
		t.SkipNow()
	}
	ht, err := newHostTester("TestSetPersistentSettings")
	if err != nil {
		t.Fatal(err)
	}
	defer ht.Close()

	// Submit updated settings.
	settings := ht.host.Settings()
	settings.TotalStorage += 25
	settings.MaxDuration += 36
	settings.WindowSize += 47
	settings.Price = settings.Price.Add(types.NewCurrency64(38))
	settings.Collateral = settings.Collateral.Add(types.NewCurrency64(99))
	err = ht.host.SetSettings(settings)
	if err != nil {
		t.Fatal(err)
	}

	// Reboot the host and verify that the new settings stuck.
	err = ht.host.Close() // host saves upon closing
	if err != nil {
		t.Fatal(err)
	}
	h, err := New(ht.cs, ht.tpool, ht.wallet, ht.mux, "localhost:0", filepath.Join(ht.persistDir, modules.HostDir))
	if err != nil {
		t.Fatal(err)
	}
	newSettings := h.Settings()
	if settings.TotalStorage != newSettings.TotalStorage {
		t.Error("settings retrieval did not return updated value:", settings.TotalStorage, "vs", newSettings.TotalStorage)
	}
	if settings.MaxDuration != newSettings.MaxDuration {
		t.Error("settings retrieval did not return updated value")
	}
	if settings.WindowSize != newSettings.WindowSize {
		t.Error("settings retrieval did not return updated value")
	}
	if settings.Price.Cmp(newSettings.Price) != 0 {
		t.Error("settings retrieval did not return updated value")
	}
	if settings.Collateral.Cmp(newSettings.Collateral) != 0 {
		t.Error("settings retrieval did not return updated value")
	}
}
*/<|MERGE_RESOLUTION|>--- conflicted
+++ resolved
@@ -15,6 +15,7 @@
 	"gitlab.com/NebulousLabs/Sia/modules/consensus"
 	"gitlab.com/NebulousLabs/Sia/modules/gateway"
 	"gitlab.com/NebulousLabs/Sia/modules/miner"
+	"gitlab.com/NebulousLabs/errors"
 	"gitlab.com/NebulousLabs/siamux"
 
 	// "gitlab.com/NebulousLabs/Sia/modules/renter"
@@ -242,20 +243,12 @@
 // renterHostPair is a helper struct that contains a secret key, symbolizing the
 // renter, a host and the id of the file contract they share.
 type renterHostPair struct {
-<<<<<<< HEAD
-	host   *Host
-	renter crypto.SecretKey
-	fcid   types.FileContractID
-	eaid   modules.AccountID // id of the ephemeral account on the host
-	pt     modules.RPCPriceTable
-=======
 	accountID  modules.AccountID
 	accountKey crypto.SecretKey
 	ht         *hostTester
 	latestPT   *modules.RPCPriceTable
 	renter     crypto.SecretKey
 	fcid       types.FileContractID
->>>>>>> 59f043c5
 }
 
 // newRenterHostPair creates a new host tester and returns a renter host pair,
@@ -311,33 +304,72 @@
 		renter:     sk,
 		fcid:       so.id(),
 	}
-<<<<<<< HEAD
 
 	// fetch a price table
 	err = pair.updatePriceTable()
 	if err != nil {
-		return nil, nil, err
-	}
-	return ht, pair, nil
-=======
+		return nil, err
+	}
+
 	return pair, nil
 }
 
 // Close closes the underlying host tester.
 func (p *renterHostPair) Close() error {
 	return p.ht.Close()
->>>>>>> 59f043c5
+}
+
+// fundEphemeralAccount will deposit the given amount in the pair's ephemeral
+// account using the pair's file contract to provide payment
+func (rhp *renterHostPair) fundEphemeralAccount(amount types.Currency) (modules.FundAccountResponse, error) {
+	// create stream
+	stream := rhp.newStream()
+	defer stream.Close()
+
+	// Write RPC ID.
+	err := modules.RPCWrite(stream, modules.RPCFundAccount)
+	if err != nil {
+		return modules.FundAccountResponse{}, err
+	}
+
+	// Write price table id.
+	err = modules.RPCWrite(stream, rhp.latestPT.UID)
+	if err != nil {
+		return modules.FundAccountResponse{}, err
+	}
+
+	// send fund account request
+	req := modules.FundAccountRequest{Account: rhp.accountID}
+	err = modules.RPCWrite(stream, req)
+	if err != nil {
+		return modules.FundAccountResponse{}, err
+	}
+
+	// Pay by contract.
+	err = rhp.payByContract(stream, amount, modules.ZeroAccountID)
+	if err != nil {
+		return modules.FundAccountResponse{}, err
+	}
+
+	// receive FundAccountResponse
+	var resp modules.FundAccountResponse
+	err = modules.RPCRead(stream, &resp)
+	if err != nil {
+		return modules.FundAccountResponse{}, err
+	}
+	return resp, nil
 }
 
 // newStream opens a stream to the pair's host and returns it
 func (p *renterHostPair) newStream() siamux.Stream {
-	hes := p.host.ExternalSettings()
-
-	pk := modules.SiaPKToMuxPK(p.host.publicKey)
+	host := p.ht.host
+	hes := host.ExternalSettings()
+
+	pk := modules.SiaPKToMuxPK(host.publicKey)
 	address := fmt.Sprintf("%s:%s", hes.NetAddress.Host(), hes.SiaMuxPort)
 	subscriber := modules.HostSiaMuxSubscriberName
 
-	stream, err := p.host.staticMux.NewStream(subscriber, address, pk)
+	stream, err := host.staticMux.NewStream(subscriber, address, pk)
 	if err != nil {
 		panic(err)
 	}
@@ -363,8 +395,39 @@
 		return types.FileContractRevision{}, crypto.Signature{}, err
 	}
 
-<<<<<<< HEAD
 	return rev, p.sign(rev), nil
+}
+
+// payByContract is a helper that creates a payment revision and uses it to pay
+// the specified amount. It will also verify the signature of the returned
+// response.
+func (rhp *renterHostPair) payByContract(stream siamux.Stream, amount types.Currency, refundAccount modules.AccountID) error {
+	// create the revision.
+	revision, sig, err := rhp.paymentRevision(amount)
+	if err != nil {
+		return err
+	}
+
+	// send PaymentRequest & PayByContractRequest
+	pRequest := modules.PaymentRequest{Type: modules.PayByContract}
+	pbcRequest := newPayByContractRequest(revision, sig, refundAccount)
+	err = modules.RPCWriteAll(stream, pRequest, pbcRequest)
+	if err != nil {
+		return err
+	}
+
+	// receive PayByContractResponse
+	var payByResponse modules.PayByContractResponse
+	err = modules.RPCRead(stream, &payByResponse)
+	if err != nil {
+		return err
+	}
+
+	// verify the host signature
+	if err := crypto.VerifyHash(crypto.HashAll(revision), rhp.ht.host.secretKey.PublicKey(), payByResponse.Signature); err != nil {
+		return errors.New("could not verify host signature")
+	}
+	return nil
 }
 
 // sign returns the renter's signature of the given revision
@@ -377,7 +440,7 @@
 			PublicKeyIndex: 0,
 		}},
 	}
-	hash := signedTxn.SigHash(0, p.host.BlockHeight())
+	hash := signedTxn.SigHash(0, p.ht.host.BlockHeight())
 	return crypto.SignHash(hash, p.renter)
 }
 
@@ -435,19 +498,15 @@
 	if err != nil {
 		return err
 	}
-	p.pt = pt
+	p.latestPT = &pt
 	return nil
 }
 
 // verify verifies the given signature was made by the host
 func (p *renterHostPair) verify(hash crypto.Hash, signature crypto.Signature) error {
 	var hpk crypto.PublicKey
-	copy(hpk[:], p.host.PublicKey().Key)
+	copy(hpk[:], p.ht.host.PublicKey().Key)
 	return crypto.VerifyHash(hash, hpk, signature)
-=======
-	sig := revisionSignature(rev, p.ht.host.BlockHeight(), p.renter)
-	return rev, sig, nil
->>>>>>> 59f043c5
 }
 
 // TestHostInitialization checks that the host initializes to sensible default
