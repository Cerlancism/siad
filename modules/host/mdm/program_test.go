--- conflicted
+++ resolved
@@ -17,12 +17,8 @@
 	mdm := New(newTestHost())
 	// Shouldn't be able to execute empty program.
 	pt := newTestPriceTable()
-<<<<<<< HEAD
-	_, _, err := mdm.ExecuteProgram(context.Background(), pt, modules.NewProgram(), modules.MDMInitCost(pt, 0, 0), types.ZeroCurrency, newTestStorageObligation(true))
-=======
 	budget := modules.NewBudget(modules.MDMInitCost(pt, 0, 0))
-	_, _, err := mdm.ExecuteProgram(context.Background(), pt, []modules.Instruction{}, budget, types.ZeroCurrency, newTestStorageObligation(true), 0, r)
->>>>>>> 5e055f67
+	_, _, err := mdm.ExecuteProgram(context.Background(), pt, modules.NewProgram(), budget, types.ZeroCurrency, newTestStorageObligation(true))
 	if !errors.Contains(err, ErrEmptyProgram) {
 		t.Fatal("expected ErrEmptyProgram", err)
 	}
@@ -32,21 +28,13 @@
 func TestNewProgramLowInitBudget(t *testing.T) {
 	// Create MDM
 	mdm := New(newTestHost())
-<<<<<<< HEAD
-	program, _, _, _ := newHasSectorProgram(crypto.Hash{}, newTestPriceTable())
+	pt := newTestPriceTable()
+	pb := modules.NewProgramBuilder()
+	pb.AddHasSectorInstruction(crypto.Hash{})
+	program := pb.Program()
 	// Execute the program.
-	pt := newTestPriceTable()
-	_, _, err := mdm.ExecuteProgram(context.Background(), pt, program, types.ZeroCurrency, types.ZeroCurrency, newTestStorageObligation(true))
-=======
-	pb := modules.NewProgramBuilder(newTestPriceTable())
-	pb.AddHasSectorInstruction(crypto.Hash{})
-	program, data := pb.Program()
-	r := bytes.NewReader(data)
-	// Execute the program.
-	pt := newTestPriceTable()
 	budget := modules.NewBudget(types.ZeroCurrency)
-	_, _, err := mdm.ExecuteProgram(context.Background(), pt, program, budget, types.ZeroCurrency, newTestStorageObligation(true), 0, r)
->>>>>>> 5e055f67
+	_, _, err := mdm.ExecuteProgram(context.Background(), pt, program, budget, types.ZeroCurrency, newTestStorageObligation(true))
 	if !errors.Contains(err, modules.ErrMDMInsufficientBudget) {
 		t.Fatal("missing error")
 	}
@@ -59,28 +47,18 @@
 	mdm := New(newTestHost())
 	// Create instruction.
 	pt := newTestPriceTable()
-<<<<<<< HEAD
-	program, _, values, err := newReadSectorProgram(modules.SectorSize, 0, crypto.Hash{}, true, pt)
+	pb := modules.NewProgramBuilder()
+	pb.AddReadSectorInstruction(modules.SectorSize, 0, crypto.Hash{}, true)
+	program := pb.Program()
+	_, finalValues, err := pb.Values(pt, true)
 	if err != nil {
 		t.Fatal(err)
 	}
 	// Execute the program with enough money to init the mdm but not enough
 	// money to execute the first instruction.
 	cost := modules.MDMInitCost(pt, program.DataLen, 1)
-	finalize, outputs, err := mdm.ExecuteProgram(context.Background(), pt, program, cost, values.Collateral, newTestStorageObligation(true))
-=======
-	pb := modules.NewProgramBuilder(pt)
-	pb.AddReadSectorInstruction(modules.SectorSize, 0, crypto.Hash{}, true)
-	instructions, programData := pb.Program()
-	_, _, collateral := pb.Cost(true)
-	r := bytes.NewReader(programData)
-	dataLen := uint64(len(programData))
-	// Execute the program with enough money to init the mdm but not enough
-	// money to execute the first instruction.
-	cost := modules.MDMInitCost(pt, dataLen, 1)
 	budget := modules.NewBudget(cost)
-	finalize, outputs, err := mdm.ExecuteProgram(context.Background(), pt, instructions, budget, collateral, newTestStorageObligation(true), dataLen, r)
->>>>>>> 5e055f67
+	finalize, outputs, err := mdm.ExecuteProgram(context.Background(), pt, program, budget, finalValues.Collateral, newTestStorageObligation(true))
 	if err != nil {
 		t.Fatal(err)
 	}
@@ -114,21 +92,11 @@
 	mdm := New(newTestHost())
 	// Create instruction.
 	pt := newTestPriceTable()
-<<<<<<< HEAD
-	program, _, values, err := newAppendProgram(fastrand.Bytes(int(modules.SectorSize)), false, pt)
-	if err != nil {
-		t.Fatal(err)
-	}
+	program, values, _, _ := newAppendProgram(fastrand.Bytes(int(modules.SectorSize)), false, pt)
 	// Execute the program with no collateral budget.
+	budget := modules.NewBudget(values.ExecutionCost)
 	so := newTestStorageObligation(true)
-	finalize, outputs, err := mdm.ExecuteProgram(context.Background(), pt, program, values.ExecutionCost, types.ZeroCurrency, so)
-=======
-	instructions, programData, cost, _, _, _ := newAppendProgram(fastrand.Bytes(int(modules.SectorSize)), false, pt)
-	budget := modules.NewBudget(cost)
-	// Execute the program with no collateral budget.
-	so := newTestStorageObligation(true)
-	finalize, outputs, err := mdm.ExecuteProgram(context.Background(), pt, instructions, budget, types.ZeroCurrency, so, uint64(len(programData)), bytes.NewReader(programData))
->>>>>>> 5e055f67
+	finalize, outputs, err := mdm.ExecuteProgram(context.Background(), pt, program, budget, types.ZeroCurrency, so)
 	if err != nil {
 		t.Fatal(err)
 	}
