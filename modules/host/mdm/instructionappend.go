package mdm

import (
	"encoding/binary"
	"fmt"

	"gitlab.com/NebulousLabs/Sia/crypto"
	"gitlab.com/NebulousLabs/Sia/modules"
	"gitlab.com/NebulousLabs/Sia/types"
)

// instructionAppend is an instruction that appends a full sector to a
// filecontract.
type instructionAppend struct {
	commonInstruction

	dataOffset uint64
}

// NewAppendInstruction creates a modules.Instruction from arguments.
func NewAppendInstruction(dataOffset uint64, merkleProof bool) modules.Instruction {
	i := modules.Instruction{
		Specifier: modules.SpecifierAppend,
		Args:      make([]byte, modules.RPCIAppendLen),
	}
	binary.LittleEndian.PutUint64(i.Args[:8], dataOffset)
	if merkleProof {
		i.Args[8] = 1
	}
	return i
}

// staticDecodeAppendInstruction creates a new 'Append' instruction from the
// provided generic instruction.
func (p *Program) staticDecodeAppendInstruction(instruction modules.Instruction) (instruction, error) {
	// Check specifier.
	if instruction.Specifier != modules.SpecifierAppend {
		return nil, fmt.Errorf("expected specifier %v but got %v",
			modules.SpecifierAppend, instruction.Specifier)
	}
	// Check args.
	if len(instruction.Args) != modules.RPCIAppendLen {
		return nil, fmt.Errorf("expected instruction to have len %v but was %v",
			modules.RPCIAppendLen, len(instruction.Args))
	}
	// Read args.
	dataOffset := binary.LittleEndian.Uint64(instruction.Args[:8])
	return &instructionAppend{
		commonInstruction: commonInstruction{
			staticData:        p.staticData,
			staticMerkleProof: instruction.Args[8] == 1,
			staticState:       p.staticProgramState,
		},
		dataOffset: dataOffset,
	}, nil
}

// Execute executes the 'Append' instruction.
func (i *instructionAppend) Execute(prevOutput output) output {
	// Fetch the data.
	sectorData, err := i.staticData.Bytes(i.dataOffset, modules.SectorSize)
	if err != nil {
		return errOutput(err)
	}
	newFileSize := prevOutput.NewSize + modules.SectorSize

	// TODO: How to update finances with EA?
	// i.staticState.potentialStorageRevenue = i.staticState.potentialStorageRevenue.Add(types.ZeroCurrency)
	// i.staticState.riskedCollateral = i.staticState.riskedCollateral.Add(types.ZeroCurrency)
	// i.staticState.potentialUploadRevenue = i.staticState.potentialUploadRevenue.Add(types.ZeroCurrency)

<<<<<<< HEAD
	// Update the storage obligation.
	i.staticState.sectorsGained = append(i.staticState.sectorsGained, newRoot)
	i.staticState.gainedSectorData = append(i.staticState.gainedSectorData, sectorData)

	// Update the roots and compute the new merkle root of the contract.
	oldSectors := i.staticState.merkleRoots
	i.staticState.merkleRoots = append(i.staticState.merkleRoots, newRoot)
	newMerkleRoot := cachedMerkleRoot(i.staticState.merkleRoots)
=======
	ps := i.staticState
	newMerkleRoot, err := ps.sectors.appendSector(sectorData)
	if err != nil {
		return errOutput(err)
	}
>>>>>>> 88ec1114

	// Construct proof if necessary.
	var proof []crypto.Hash
	if i.staticMerkleProof {
<<<<<<< HEAD
		proof = crypto.MerkleDiffProof(nil, uint64(len(oldSectors)), nil, oldSectors)
=======
		start := len(ps.sectors.merkleRoots)
		end := start + 1
		proof = crypto.MerkleSectorRangeProof(ps.sectors.merkleRoots, start, end)
>>>>>>> 88ec1114
	}

	return output{
		NewSize:       newFileSize,
		NewMerkleRoot: newMerkleRoot,
		Proof:         proof,
	}
}

// Cost returns the Cost of this append instruction.
func (i *instructionAppend) Cost() (types.Currency, types.Currency, error) {
	cost, refund := modules.MDMAppendCost(i.staticState.priceTable)
	return cost, refund, nil
}

// Memory returns the memory allocated by the 'Append' instruction beyond the
// lifetime of the instruction.
func (i *instructionAppend) Memory() uint64 {
	return modules.MDMAppendMemory()
}

// ReadOnly for the 'Append' instruction is 'false'.
func (i *instructionAppend) ReadOnly() bool {
	return false
}

// Time returns the execution time of an 'Append' instruction.
func (i *instructionAppend) Time() (uint64, error) {
	return modules.MDMTimeAppend, nil
}<|MERGE_RESOLUTION|>--- conflicted
+++ resolved
@@ -69,33 +69,17 @@
 	// i.staticState.riskedCollateral = i.staticState.riskedCollateral.Add(types.ZeroCurrency)
 	// i.staticState.potentialUploadRevenue = i.staticState.potentialUploadRevenue.Add(types.ZeroCurrency)
 
-<<<<<<< HEAD
-	// Update the storage obligation.
-	i.staticState.sectorsGained = append(i.staticState.sectorsGained, newRoot)
-	i.staticState.gainedSectorData = append(i.staticState.gainedSectorData, sectorData)
-
-	// Update the roots and compute the new merkle root of the contract.
-	oldSectors := i.staticState.merkleRoots
-	i.staticState.merkleRoots = append(i.staticState.merkleRoots, newRoot)
-	newMerkleRoot := cachedMerkleRoot(i.staticState.merkleRoots)
-=======
 	ps := i.staticState
+	oldSectors := ps.sectors.merkleRoots
 	newMerkleRoot, err := ps.sectors.appendSector(sectorData)
 	if err != nil {
 		return errOutput(err)
 	}
->>>>>>> 88ec1114
 
 	// Construct proof if necessary.
 	var proof []crypto.Hash
 	if i.staticMerkleProof {
-<<<<<<< HEAD
 		proof = crypto.MerkleDiffProof(nil, uint64(len(oldSectors)), nil, oldSectors)
-=======
-		start := len(ps.sectors.merkleRoots)
-		end := start + 1
-		proof = crypto.MerkleSectorRangeProof(ps.sectors.merkleRoots, start, end)
->>>>>>> 88ec1114
 	}
 
 	return output{
