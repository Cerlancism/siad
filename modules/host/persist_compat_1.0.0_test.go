package host

import (
	"path/filepath"
	"testing"

	"github.com/NebulousLabs/Sia/build"
	"github.com/NebulousLabs/Sia/modules"
	"github.com/NebulousLabs/Sia/types"
)

// TestHostPersistCompat100 tests breaking changes in the host persist struct
// resulting from spelling errors. The test occurs by loading
// hostpersist_compat_1.0.0.json, a v0.6.0 host persistence file that has been
// pulled from the wild and adapted to have all non-zero values in its fields
// for the purposes of testing.
func TestHostPersistCompat100(t *testing.T) {
	if testing.Short() {
		t.SkipNow()
	}
	t.Parallel()
	ht, err := newHostTester("TestHostPersistCompat100")
	if err != nil {
		t.Fatal(err)
	}
	defer ht.Close()

	// Close the host and then swap out the persist file for the one that is
	// being used for testing.
	ht.host.Close()
<<<<<<< HEAD
	build.ExtractTarGz(filepath.Join("testdata", "v100Host.tar"), filepath.Join(ht.host.persistDir))
=======
	source := filepath.Join("testdata", "v100Host.tar.gz")
	err = build.ExtractTarGz(source, filepath.Join(ht.host.persistDir))
	if err != nil {
		t.Log(filepath.Abs(source))
		t.Fatal(err)
	}
>>>>>>> ea3c228f
	h, err := New(ht.cs, ht.tpool, ht.wallet, "localhost:0", filepath.Join(ht.persistDir, modules.HostDir))
	if err != nil {
		t.Fatal(err)
	}

	// Check that, after loading the compatibility file, all of the values are
	// still correct. The file that was transplanted had no zero-value fields.
	ht.host.mu.Lock()
	if h.financialMetrics.PotentialStorageRevenue.IsZero() {
		t.Error("potential storage revenue not loaded correctly")
	}
	if h.settings.MinContractPrice.IsZero() {
		t.Error("min contract price not loaded correctly")
	}
	if h.settings.MinDownloadBandwidthPrice.IsZero() {
		t.Error("min download bandwidth price not loaded correctly")
	}
	if h.settings.MinStoragePrice.IsZero() {
		t.Error("min storage price not loaded correctly")
	}
	if h.settings.MinUploadBandwidthPrice.IsZero() {
		t.Error("min upload bandwidth price not loaded correctly")
	}
	if h.revisionNumber == 0 {
		t.Error("revision number loaded incorrectly")
	}
	if h.unlockHash == (types.UnlockHash{}) {
		t.Error("unlock hash loaded incorrectly")
	}
	ht.host.mu.Unlock()

	// Set ht.host to 'h' so that the 'ht.Close()' method will close everything
	// cleanly.
	ht.host = h
}<|MERGE_RESOLUTION|>--- conflicted
+++ resolved
@@ -28,16 +28,12 @@
 	// Close the host and then swap out the persist file for the one that is
 	// being used for testing.
 	ht.host.Close()
-<<<<<<< HEAD
-	build.ExtractTarGz(filepath.Join("testdata", "v100Host.tar"), filepath.Join(ht.host.persistDir))
-=======
 	source := filepath.Join("testdata", "v100Host.tar.gz")
 	err = build.ExtractTarGz(source, filepath.Join(ht.host.persistDir))
 	if err != nil {
 		t.Log(filepath.Abs(source))
 		t.Fatal(err)
 	}
->>>>>>> ea3c228f
 	h, err := New(ht.cs, ht.tpool, ht.wallet, "localhost:0", filepath.Join(ht.persistDir, modules.HostDir))
 	if err != nil {
 		t.Fatal(err)
