--- conflicted
+++ resolved
@@ -82,14 +82,9 @@
 
 # lockcheckpkgs are the packages that are checked for locking violations.
 lockcheckpkgs = \
-<<<<<<< HEAD
 	./cmd/siac \
 	./modules/host/mdm \
-	./modules/renter/hostdb
-=======
-	./modules/host/mdm \
 	./modules/renter/hostdb \
->>>>>>> 158bd7c0
 
 # run determines which tests run when running any variation of 'make test'.
 run = .
